--- conflicted
+++ resolved
@@ -37,11 +37,7 @@
       pip install "gmpy==1.16";
     fi
   - if [[ "${TEST_SPHINX}" == "true" ]]; then
-<<<<<<< HEAD
-      sudo apt-get install --no-install-recommends -qq graphviz inkscape texlive texlive-xetex texlive-fonts-recommended texlive-latex-extra;
-=======
-      sudo apt-get install graphviz inkscape texlive texlive-xetex texlive-fonts-recommended texlive-latex-extra;
->>>>>>> 4dd94efa
+      sudo apt-get install --no-install-recommends graphviz inkscape texlive texlive-xetex texlive-fonts-recommended texlive-latex-extra;
       pip install "sphinx==1.1.3";
     fi
 install:
