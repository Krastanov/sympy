from collections import defaultdict
from operator import itemgetter

from sympy import SYMPY_DEBUG

from sympy.core import (Basic, S, C, Add, Mul, Pow, Rational, Integer,
    Derivative, Wild, Symbol, sympify, expand, expand_mul, expand_func,
<<<<<<< HEAD
    Function, Equality, Dummy, Atom, Expr, factor_terms,
    expand_multinomial, expand_power_base, symbols)
=======
    Function, Equality, Dummy, Atom, count_ops, Expr, factor_terms,
    expand_multinomial, expand_power_base)
>>>>>>> bc35cf9e

from sympy.core.compatibility import iterable, reduce
from sympy.core.numbers import igcd, Float
from sympy.core.function import expand_log, count_ops
from sympy.core.mul import _keep_coeff, prod
from sympy.core.rules import Transform

from sympy.functions import gamma, exp, sqrt, log, root, exp_polar
from sympy.utilities.misc import default_sort_key
from sympy.utilities.iterables import flatten, has_variety

from sympy.simplify.cse_main import cse
from sympy.simplify.cse_opts import sub_pre, sub_post
from sympy.simplify.sqrtdenest import sqrtdenest

from sympy.polys import (Poly, together, reduced, cancel, factor,
    ComputationFailed, terms_gcd, lcm, gcd)
from sympy.polys.polytools import _keep_coeff

import sympy.mpmath as mpmath

def _mexpand(expr):
    return expand_mul(expand_multinomial(expr))

def fraction(expr, exact=False):
    """Returns a pair with expression's numerator and denominator.
       If the given expression is not a fraction then this function
       will return the tuple (expr, 1).

       This function will not make any attempt to simplify nested
       fractions or to do any term rewriting at all.

       If only one of the numerator/denominator pair is needed then
       use numer(expr) or denom(expr) functions respectively.

       >>> from sympy import fraction, Rational, Symbol
       >>> from sympy.abc import x, y

       >>> fraction(x/y)
       (x, y)
       >>> fraction(x)
       (x, 1)

       >>> fraction(1/y**2)
       (1, y**2)

       >>> fraction(x*y/2)
       (x*y, 2)
       >>> fraction(Rational(1, 2))
       (1, 2)

       This function will also work fine with assumptions:

       >>> k = Symbol('k', negative=True)
       >>> fraction(x * y**k)
       (x, y**(-k))

       If we know nothing about sign of some exponent and 'exact'
       flag is unset, then structure this exponent's structure will
       be analyzed and pretty fraction will be returned:

       >>> from sympy import exp
       >>> fraction(2*x**(-y))
       (2, x**y)

       >>> fraction(exp(-x))
       (1, exp(x))

       >>> fraction(exp(-x), exact=True)
       (exp(-x), 1)

    """
    expr = sympify(expr)

    numer, denom = [], []

    for term in Mul.make_args(expr):
        if term.is_commutative and (term.is_Pow or term.func is exp):
            b, ex = term.as_base_exp()
            if ex.is_negative:
                if ex is S.NegativeOne:
                    denom.append(b)
                else:
                    denom.append(Pow(b, -ex))
            elif ex.is_positive:
                numer.append(term)
            elif not exact and ex.is_Mul:
                n, d = term.as_numer_denom()
                numer.append(n)
                denom.append(d)
            else:
                numer.append(term)
        elif term.is_Rational:
            n, d = term.as_numer_denom()
            numer.append(n)
            denom.append(d)
        else:
            numer.append(term)

    return Mul(*numer), Mul(*denom)

def numer(expr):
    return fraction(expr)[0]

def denom(expr):
    return fraction(expr)[1]

def fraction_expand(expr, **hints):
    return expr.expand(frac=True, **hints)

def numer_expand(expr, **hints):
    a, b = fraction(expr)
    return a.expand(numer=True, **hints) / b

def denom_expand(expr, **hints):
    a, b = fraction(expr)
    return a / b.expand(denom=True, **hints)

expand_numer = numer_expand
expand_denom = denom_expand
expand_fraction = fraction_expand

def separate(expr, deep=False, force=False):
    """
    Deprecated wrapper around ``expand_power_base()``.  Use that function instead.
    """
    from sympy.utilities.exceptions import SymPyDeprecationWarning
    SymPyDeprecationWarning(
        feature="separate()", useinstead="expand_power_base()", issue=3383,
        deprecated_since_version="0.7.2", value="Note: in separate() deep "
        "defaults to False, whereas in expand_power_base(), deep defaults to True.",
    ).warn()
    return expand_power_base(sympify(expr), deep=deep, force=force)

def collect(expr, syms, func=None, evaluate=True, exact=False, distribute_order_term=True):
    """
    Collect additive terms of an expression.

    This function collects additive terms of an expression with respect
    to a list of expression up to powers with rational exponents. By the
    term symbol here are meant arbitrary expressions, which can contain
    powers, products, sums etc. In other words symbol is a pattern which
    will be searched for in the expression's terms.

    The input expression is not expanded by :func:`collect`, so user is
    expected to provide an expression is an appropriate form. This makes
    :func:`collect` more predictable as there is no magic happening behind the
    scenes. However, it is important to note, that powers of products are
    converted to products of powers using the :func:`expand_power_base`
    function.

    There are two possible types of output. First, if ``evaluate`` flag is
    set, this function will return an expression with collected terms or
    else it will return a dictionary with expressions up to rational powers
    as keys and collected coefficients as values.

    Examples
    ========

    >>> from sympy import S, collect, expand, factor, Wild
    >>> from sympy.abc import a, b, c, x, y, z

    This function can collect symbolic coefficients in polynomials or
    rational expressions. It will manage to find all integer or rational
    powers of collection variable::

        >>> collect(a*x**2 + b*x**2 + a*x - b*x + c, x)
        c + x**2*(a + b) + x*(a - b)

    The same result can be achieved in dictionary form::

        >>> d = collect(a*x**2 + b*x**2 + a*x - b*x + c, x, evaluate=False)
        >>> d[x**2]
        a + b
        >>> d[x]
        a - b
        >>> d[S.One]
        c

    You can also work with multivariate polynomials. However, remember that
    this function is greedy so it will care only about a single symbol at time,
    in specification order::

        >>> collect(x**2 + y*x**2 + x*y + y + a*y, [x, y])
        x**2*(y + 1) + x*y + y*(a + 1)

    Also more complicated expressions can be used as patterns::

        >>> from sympy import sin, log
        >>> collect(a*sin(2*x) + b*sin(2*x), sin(2*x))
        (a + b)*sin(2*x)

        >>> collect(a*x*log(x) + b*(x*log(x)), x*log(x))
        x*(a + b)*log(x)

    You can use wildcards in the pattern::

        >>> w = Wild('w1')
        >>> collect(a*x**y - b*x**y, w**y)
        x**y*(a - b)

    It is also possible to work with symbolic powers, although it has more
    complicated behavior, because in this case power's base and symbolic part
    of the exponent are treated as a single symbol::

        >>> collect(a*x**c + b*x**c, x)
        a*x**c + b*x**c
        >>> collect(a*x**c + b*x**c, x**c)
        x**c*(a + b)

    However if you incorporate rationals to the exponents, then you will get
    well known behavior::

        >>> collect(a*x**(2*c) + b*x**(2*c), x**c)
        x**(2*c)*(a + b)

    Note also that all previously stated facts about :func:`collect` function
    apply to the exponential function, so you can get::

        >>> from sympy import exp
        >>> collect(a*exp(2*x) + b*exp(2*x), exp(x))
        (a + b)*exp(2*x)

    If you are interested only in collecting specific powers of some symbols
    then set ``exact`` flag in arguments::

        >>> collect(a*x**7 + b*x**7, x, exact=True)
        a*x**7 + b*x**7
        >>> collect(a*x**7 + b*x**7, x**7, exact=True)
        x**7*(a + b)

    You can also apply this function to differential equations, where derivatives
    of arbitrary order can be collected. Note that if you collect with respect
    to a function or a derivative of a function, all derivatives of that function
    will also be collected. Use ``exact=True`` to prevent this from happening::

        >>> from sympy import Derivative as D, collect, Function
        >>> f = Function('f') (x)

        >>> collect(a*D(f,x) + b*D(f,x), D(f,x))
        (a + b)*Derivative(f(x), x)

        >>> collect(a*D(D(f,x),x) + b*D(D(f,x),x), f)
        (a + b)*Derivative(f(x), x, x)

        >>> collect(a*D(D(f,x),x) + b*D(D(f,x),x), D(f,x), exact=True)
        a*Derivative(f(x), x, x) + b*Derivative(f(x), x, x)

        >>> collect(a*D(f,x) + b*D(f,x) + a*f + b*f, f)
        (a + b)*f(x) + (a + b)*Derivative(f(x), x)

    Or you can even match both derivative order and exponent at the same time::

        >>> collect(a*D(D(f,x),x)**2 + b*D(D(f,x),x)**2, D(f,x))
        (a + b)*Derivative(f(x), x, x)**2

    Finally, you can apply a function to each of the collected coefficients.
    For example you can factorize symbolic coefficients of polynomial::

        >>> f = expand((x + a + 1)**3)

        >>> collect(f, x, factor)
        x**3 + 3*x**2*(a + 1) + 3*x*(a + 1)**2 + (a + 1)**3

    .. note:: Arguments are expected to be in expanded form, so you might have
              to call :func:`expand` prior to calling this function.

    """
    def make_expression(terms):
        product = []

        for term, rat, sym, deriv in terms:
            if deriv is not None:
                var, order = deriv

                while order > 0:
                    term, order = Derivative(term, var), order-1

            if sym is None:
                if rat is S.One:
                    product.append(term)
                else:
                    product.append(Pow(term, rat))
            else:
                product.append(Pow(term, rat*sym))

        return Mul(*product)

    def parse_derivative(deriv):
        # scan derivatives tower in the input expression and return
        # underlying function and maximal differentiation order
        expr, sym, order = deriv.expr, deriv.variables[0], 1

        for s in deriv.variables[1:]:
            if s == sym:
                order += 1
            else:
                raise NotImplementedError('Improve MV Derivative support in collect')

        while isinstance(expr, Derivative):
            s0 = expr.variables[0]

            for s in expr.variables:
                if s != s0:
                    raise NotImplementedError('Improve MV Derivative support in collect')

            if s0 == sym:
                expr, order = expr.expr, order+len(expr.variables)
            else:
                break

        return expr, (sym, Rational(order))

    def parse_term(expr):
        """Parses expression expr and outputs tuple (sexpr, rat_expo,
        sym_expo, deriv)
        where:
         - sexpr is the base expression
         - rat_expo is the rational exponent that sexpr is raised to
         - sym_expo is the symbolic exponent that sexpr is raised to
         - deriv contains the derivatives the the expression

         for example, the output of x would be (x, 1, None, None)
         the output of 2**x would be (2, 1, x, None)
        """
        rat_expo, sym_expo = S.One, None
        sexpr, deriv = expr, None

        if expr.is_Pow:
            if isinstance(expr.base, Derivative):
                sexpr, deriv = parse_derivative(expr.base)
            else:
                sexpr = expr.base

            if expr.exp.is_Number:
                rat_expo = expr.exp
            else:
                coeff, tail = expr.exp.as_coeff_Mul()

                if coeff.is_Number:
                    rat_expo, sym_expo = coeff, tail
                else:
                    sym_expo = expr.exp
        elif expr.func is C.exp:
            arg = expr.args[0]
            if arg.is_Rational:
                sexpr, rat_expo = S.Exp1, arg
            elif arg.is_Mul:
                coeff, tail = arg.as_coeff_Mul(rational=True)
                sexpr, rat_expo = C.exp(tail), coeff
        elif isinstance(expr, Derivative):
            sexpr, deriv = parse_derivative(expr)

        return sexpr, rat_expo, sym_expo, deriv

    def parse_expression(terms, pattern):
        """Parse terms searching for a pattern.
        terms is a list of tuples as returned by parse_terms;
        pattern is an expression treated as a product of factors
        """
        pattern = Mul.make_args(pattern)

        if len(terms) < len(pattern):
            # pattern is longer than matched product
            # so no chance for positive parsing result
            return None
        else:
            pattern = [parse_term(elem) for elem in pattern]

            terms = terms[:] # need a copy
            elems, common_expo, has_deriv = [], None, False

            for elem, e_rat, e_sym, e_ord in pattern:

                if elem.is_Number and e_rat == 1 and e_sym is None:
                    # a constant is a match for everything
                    continue

                for j in range(len(terms)):
                    if terms[j] is None:
                        continue

                    term, t_rat, t_sym, t_ord = terms[j]

                    # keeping track of whether one of the terms had
                    # a derivative or not as this will require rebuilding
                    # the expression later
                    if t_ord is not None:
                        has_deriv= True

                    if (term.match(elem) is not None and \
                            (t_sym == e_sym or t_sym is not None and \
                            e_sym is not None and \
                            t_sym.match(e_sym) is not None)):
                        if exact == False:
                            # we don't have to be exact so find common exponent
                            # for both expression's term and pattern's element
                            expo = t_rat / e_rat

                            if common_expo is None:
                                # first time
                                common_expo = expo
                            else:
                                # common exponent was negotiated before so
                                # there is no chance for a pattern match unless
                                # common and current exponents are equal
                                if common_expo != expo:
                                    common_expo = 1
                        else:
                            # we ought to be exact so all fields of
                            # interest must match in every details
                            if e_rat != t_rat or e_ord != t_ord:
                                continue

                        # found common term so remove it from the expression
                        # and try to match next element in the pattern
                        elems.append(terms[j])
                        terms[j] = None

                        break

                else:
                    # pattern element not found
                    return None

            return filter(None, terms), elems, common_expo, has_deriv

    if evaluate:
        if expr.is_Mul:
            return Mul(*[ collect(term, syms, func, True, exact, distribute_order_term) for term in expr.args ])
        elif expr.is_Pow:
            b = collect(expr.base, syms, func, True, exact, distribute_order_term)
            return Pow(b, expr.exp)

    if iterable(syms):
        syms = [expand_power_base(i, deep=False) for i in syms]
    else:
        syms = [ expand_power_base(syms, deep=False) ]

    expr = sympify(expr)
    order_term = None

    if distribute_order_term:
        order_term = expr.getO()

        if order_term is not None:
            if order_term.has(*syms):
                order_term = None
            else:
                expr = expr.removeO()

    summa = [expand_power_base(i, deep=False) for i in Add.make_args(expr)]

    collected, disliked = defaultdict(list), S.Zero
    for product in summa:
        terms = [parse_term(i) for i in Mul.make_args(product)]

        for symbol in syms:
            if SYMPY_DEBUG:
                print "DEBUG: parsing of expression %s with symbol %s " % (str(terms), str(symbol))

            result = parse_expression(terms, symbol)

            if SYMPY_DEBUG:
                print "DEBUG: returned %s" %  str(result)

            if result is not None:
                terms, elems, common_expo, has_deriv = result

                # when there was derivative in current pattern we
                # will need to rebuild its expression from scratch
                if not has_deriv:
                    index = 1
                    for elem in elems:
                        e = elem[1]
                        if elem[2] is not None:
                            e *= elem[2]
                        index *= Pow(elem[0], e)
                else:
                    index = make_expression(elems)
                terms = expand_power_base(make_expression(terms), deep=False)
                index = expand_power_base(index, deep=False)
                collected[index].append(terms)
                break
        else:
            # none of the patterns matched
            disliked += product
    # add terms now for each key
    collected = dict([(k, Add(*v)) for k, v in collected.iteritems()])

    if disliked is not S.Zero:
        collected[S.One] = disliked

    if order_term is not None:
        for key, val in collected.iteritems():
            collected[key] = val + order_term

    if func is not None:
        collected = dict([ (key, func(val)) for key, val in collected.iteritems() ])

    if evaluate:
        return Add(*[key*val for key, val in collected.iteritems()])
    else:
        return collected

def rcollect(expr, *vars):
    """
    Recursively collect sums in an expression.

    Examples
    ========

    >>> from sympy.simplify import rcollect
    >>> from sympy.abc import x, y

    >>> expr = (x**2*y + x*y + x + y)/(x + y)

    >>> rcollect(expr, y)
    (x + y*(x**2 + x + 1))/(x + y)

    """
    if expr.is_Atom or not expr.has(*vars):
        return expr
    else:
        expr = expr.__class__(*[ rcollect(arg, *vars) for arg in expr.args ])

        if expr.is_Add:
            return collect(expr, vars)
        else:
            return expr

def separatevars(expr, symbols=[], dict=False, force=False):
    """
    Separates variables in an expression, if possible.  By
    default, it separates with respect to all symbols in an
    expression and collects constant coefficients that are
    independent of symbols.

    If dict=True then the separated terms will be returned
    in a dictionary keyed to their corresponding symbols.
    By default, all symbols in the expression will appear as
    keys; if symbols are provided, then all those symbols will
    be used as keys, and any terms in the expression containing
    other symbols or non-symbols will be returned keyed to the
    string 'coeff'. (Passing None for symbols will return the
    expression in a dictionary keyed to 'coeff'.)

    If force=True, then bases of powers will be separated regardless
    of assumptions on the symbols involved.

    Notes
    =====
    The order of the factors is determined by Mul, so that the
    separated expressions may not necessarily be grouped together.

    Although factoring is necessary to separate variables in some
    expressions, it is not necessary in all cases, so one should not
    count on the returned factors being factored.

    Examples
    ========

    >>> from sympy.abc import x, y, z, alpha
    >>> from sympy import separatevars, sin
    >>> separatevars((x*y)**y)
    (x*y)**y
    >>> separatevars((x*y)**y, force=True)
    x**y*y**y

    >>> e = 2*x**2*z*sin(y)+2*z*x**2
    >>> separatevars(e)
    2*x**2*z*(sin(y) + 1)
    >>> separatevars(e, symbols=(x, y), dict=True)
    {'coeff': 2*z, x: x**2, y: sin(y) + 1}
    >>> separatevars(e, [x, y, alpha], dict=True)
    {'coeff': 2*z, alpha: 1, x: x**2, y: sin(y) + 1}

    If the expression is not really separable, or is only partially
    separable, separatevars will do the best it can to separate it
    by using factoring.

    >>> separatevars(x + x*y - 3*x**2)
    -x*(3*x - y - 1)

    If the expression is not separable then expr is returned unchanged
    or (if dict=True) then None is returned.

    >>> eq = 2*x + y*sin(x)
    >>> separatevars(eq) == eq
    True
    >>> separatevars(2*x + y*sin(x), symbols=(x, y), dict=True) == None
    True

    """
    expr = sympify(expr)
    if dict:
        return _separatevars_dict(_separatevars(expr, force), symbols)
    else:
        return _separatevars(expr, force)

def _separatevars(expr, force):
    if len(expr.free_symbols) == 1:
        return expr
    # don't destroy a Mul since much of the work may already be done
    if expr.is_Mul:
        args = list(expr.args)
        changed = False
        for i, a in enumerate(args):
            args[i] = separatevars(a, force)
            changed = changed or args[i] != a
        if changed:
            expr = Mul(*args)
        return expr

    # get a Pow ready for expansion
    if expr.is_Pow:
        expr = Pow(separatevars(expr.base, force=force), expr.exp)

    # First try other expansion methods
    expr = expr.expand(mul=False, multinomial=False, force=force)

    _expr = expr
    if expr.is_commutative: # factor fails for nc
        _expr, reps = posify(expr) if force else (expr, {})
        expr = factor(_expr).subs(reps)

    if not expr.is_Add:
        return expr

    # Find any common coefficients to pull out
    args = list(expr.args)
    commonc = args[0].args_cnc(cset=True, warn=False)[0]
    for i in args[1:]:
        commonc &= i.args_cnc(cset=True, warn=False)[0]
    commonc = Mul(*commonc)
    commonc = commonc.as_coeff_Mul()[1] # ignore constants
    commonc_set = commonc.args_cnc(cset=True, warn=False)[0]

    # remove them
    for i, a in enumerate(args):
        c, nc = a.args_cnc(cset=True, warn=False)
        c = c - commonc_set
        args[i] = Mul(*c)*Mul(*nc)
    nonsepar = Add(*args)

    if len(nonsepar.free_symbols) > 1:
        _expr = nonsepar
        _expr, reps = posify(_expr) if force else (_expr, {})
        _expr = (factor(_expr)).subs(reps)

        if not _expr.is_Add:
            nonsepar = _expr

    return commonc*nonsepar


def _separatevars_dict(expr, symbols):
    if symbols:
        assert all((t.is_Atom for t in symbols)), "symbols must be Atoms."
        symbols = list(symbols)
    elif symbols is None:
        return {'coeff': expr}
    else:
        symbols = list(expr.free_symbols)
        if not symbols:
            return None

    ret = dict(((i, []) for i in symbols + ['coeff']))

    for i in Mul.make_args(expr):
        expsym = i.free_symbols
        intersection = set(symbols).intersection(expsym)
        if len(intersection) > 1:
            return None
        if len(intersection) == 0:
            # There are no symbols, so it is part of the coefficient
            ret['coeff'].append(i)
        else:
            ret[intersection.pop()].append(i)

    # rebuild
    for k, v in ret.items():
        ret[k] = Mul(*v)

    return ret

def ratsimp(expr):
    """
    Put an expression over a common denominator, cancel and reduce.

    Examples
    ========

    >>> from sympy import ratsimp
    >>> from sympy.abc import x, y
    >>> ratsimp(1/x + 1/y)
    (x + y)/(x*y)
    """

    f, g = cancel(expr).as_numer_denom()
    try:
        Q, r = reduced(f, [g], field=True, expand=False)
    except ComputationFailed:
        return f/g

    return Add(*Q) + cancel(r/g)

def ratsimpmodprime(expr, G, *gens, **args):
    """
    Simplifies a rational expression ``expr`` modulo the prime ideal
    generated by ``G``.  ``G`` should be a Groebner basis of the
    ideal.

    >>> from sympy.simplify.simplify import ratsimpmodprime
    >>> from sympy.abc import x, y
    >>> ratsimpmodprime((x + y**5 + y)/(x - y), [x*y**5 - x - y], x, y, order='lex')
    (x**2 + x*y + x + y)/(x**2 - x*y)

    The algorithm computes a rational simplification which minimizes
    the sum of the total degrees of the numerator and the denominator.

    References
    ==========

    M. Monagan, R. Pearce, Rational Simplification Modulo a Polynomial
    Ideal,
    http://citeseer.ist.psu.edu/viewdoc/summary?doi=10.1.1.163.6984
    (specifically, the second algorithm)
    """
    from sympy.polys import polyoptions as options, parallel_poly_from_expr, degree_list
    from sympy.polys.polyerrors import PolificationFailed
    from sympy import monomials, symbols, solve, Monomial
    from sympy.polys.monomialtools import monomial_div
    from sympy.core.compatibility import product

    # usual preparation of polynomials:

    num, denom = cancel(expr).as_numer_denom()

    try:
        polys, opt = parallel_poly_from_expr([num, denom] + G, *gens, **args)
    except PolificationFailed, exc:
        return expr

    domain = opt.domain

    if domain.has_assoc_Field:
        opt.domain = domain.get_field()
    else:
        raise DomainError("can't compute rational simplification over %s" % domain)

    # compute only once
    leading_monomials = [g.LM(opt.order) for g in polys[2:]]

    def staircase(n):
        """
        Compute all monomials with degree less than ``n`` that are
        not divisible by any element of ``leading_monomials``.
        """
        S = []
        for m in product(*([xrange(n + 1)] * len(opt.gens))):
            if sum(m) <= n:
                if all([monomial_div(m, lmg) is None for lmg in leading_monomials]):
                    S.append(m)

        return [Monomial(s).as_expr(*opt.gens) for s in S]

    def _ratsimpmodprime(a, b, N=0, D=0):
        """
        Computes a rational simplification of ``a/b`` which minimizes
        the sum of the total degrees of the numerator and the denominator.

        The algorithm proceeds by looking at ``a * d - b * c`` modulo
        the ideal generated by ``G`` for some ``c`` and ``d`` with degree
        less than ``a`` and ``b`` respectively.
        The coefficients of ``c`` and ``d`` are indeterminates and thus
        the coefficients of the normalform of ``a * d - b * c`` are
        linear polynomials in these indeterminates.
        If these linear polynomials, considered as system of
        equations, have a nontrivial solution, then `\frac{a}{b}
        \equiv \frac{c}{d}` modulo the ideal generated by ``G``. So,
        by construction, the degree of ``c`` and ``d`` is less than
        the degree of ``a`` and ``b``, so a simpler representation
        has been found.
        After a simpler representation has been found, the algorithm
        tries to reduce the degree of the numerator and denominator
        and returns the result afterwards.
        """
        c, d = a, b
        steps = 0

        while N + D < a.total_degree() + b.total_degree():
            M1 = staircase(N)
            M2 = staircase(D)

            Cs = symbols("c:%d" % len(M1))
            Ds = symbols("d:%d" % len(M2))

            c_hat = Poly(sum([Cs[i] * M1[i] for i in xrange(len(M1))]), opt.gens)
            d_hat = Poly(sum([Ds[i] * M2[i] for i in xrange(len(M2))]), opt.gens)

            r = reduced(a * d_hat - b * c_hat, G, opt.gens, order=opt.order, polys=True)[1]

            S = r.coeffs()
            sol = solve(S, Cs + Ds)

            # If nontrivial solutions exist, solve will give them
            # parametrized, i.e. the values of some keys will be
            # exprs. Set these to any value different from 0 to obtain
            # one nontrivial solution:
            for key in sol.keys():
                sol[key] = sol[key].subs(dict(zip(Cs + Ds, [1] * (len(Cs) + len(Ds)))))

            if sol and not all([s == 0 for s in sol.itervalues()]):
                c = c_hat.subs(sol)
                d = d_hat.subs(sol)

                # The "free" variables occuring before as parameters
                # might still be in the substituted c, d, so set them
                # to the value chosen before:
                c = c.subs(dict(zip(Cs + Ds, [1] * (len(Cs) + len(Ds)))))
                d = d.subs(dict(zip(Cs + Ds, [1] * (len(Cs) + len(Ds)))))

                c = Poly(c, opt.gens)
                d = Poly(d, opt.gens)

                break

            N += 1
            D += 1
            steps += 1

        if steps > 0:
            c, d = _ratsimpmodprime(c, d, N, D - steps)
            c, d = _ratsimpmodprime(c, d, N - steps, D)

        return c, d

    # preprocessing. this improves performance a bit when deg(num)
    # and deg(denom) are large:
    num = reduced(num, G, opt.gens, order=opt.order)[1]
    denom = reduced(denom, G, opt.gens, order=opt.order)[1]

    c, d = _ratsimpmodprime(Poly(num, opt.gens), Poly(denom, opt.gens))

    if not domain.has_Field:
        c = c.clear_denoms(convert=True)[1]
        d = d.clear_denoms(convert=True)[1]

    return c/d

def trigsimp(expr, deep=False, recursive=False):
    """
    reduces expression by using known trig identities

    Notes
    =====

    deep:
    - Apply trigsimp inside all objects with arguments

    recursive:
    - Use common subexpression elimination (cse()) and apply
    trigsimp recursively (this is quite expensive if the
    expression is large)

    Examples
    ========

    >>> from sympy import trigsimp, sin, cos, log, cosh, sinh
    >>> from sympy.abc import x, y
    >>> e = 2*sin(x)**2 + 2*cos(x)**2
    >>> trigsimp(e)
    2
    >>> trigsimp(log(e))
    log(2*sin(x)**2 + 2*cos(x)**2)
    >>> trigsimp(log(e), deep=True)
    log(2)

    """
    if not expr.has(C.TrigonometricFunction, C.HyperbolicFunction):
        return expr

    if recursive:
        w, g = cse(expr)
        g = _trigsimp(g[0], deep)

        for sub in reversed(w):
            g = g.subs(sub[0], sub[1])
            g = _trigsimp(g, deep)
        result = g
    else:
        result = _trigsimp(expr, deep)

    return result

def _trigsimp(expr, deep=False):
    """recursive helper for trigsimp"""
    a, b, c = symbols('a b c', cls=Wild)
    d = Wild('d', commutative=False)
    sin, cos, tan, cot = C.sin, C.cos, C.tan, C.cot
    sinh, cosh, tanh, coth = C.sinh, C.cosh, C.tanh, C.coth
    # for the simplifications like sinh/cosh -> tanh:
    matchers_division = (
        (a*sin(b)**c/cos(b)**c, a*tan(b)**c),
        (a*tan(b)**c*cos(b)**c, a*sin(b)**c),
        (a*cot(b)**c*sin(b)**c, a*cos(b)**c),
        (a*tan(b)**c/sin(b)**c, a/cos(b)**c),
        (a*cot(b)**c/cos(b)**c, a/sin(b)**c),
        (a*cot(b)**c*tan(b)**c, a),

        (a*sinh(b)**c/cosh(b)**c, a*tanh(b)**c),
        (a*tanh(b)**c*cosh(b)**c, a*sinh(b)**c),
        (a*coth(b)**c*sinh(b)**c, a*cosh(b)**c),
        (a*tanh(b)**c/sinh(b)**c, a/cosh(b)**c),
        (a*coth(b)**c/cosh(b)**c, a/sinh(b)**c),
        (a*coth(b)**c*tanh(b)**c, a),

        # same as above but with noncommutative prefactor
        (a*d*sin(b)**c/cos(b)**c, a*d*tan(b)**c),
        (a*d*tan(b)**c*cos(b)**c, a*d*sin(b)**c),
        (a*d*cot(b)**c*sin(b)**c, a*d*cos(b)**c),
        (a*d*tan(b)**c/sin(b)**c, a*d/cos(b)**c),
        (a*d*cot(b)**c/cos(b)**c, a*d/sin(b)**c),
        (a*d*cot(b)**c*tan(b)**c, a*d),

        (a*d*sinh(b)**c/cosh(b)**c, a*d*tanh(b)**c),
        (a*d*tanh(b)**c*cosh(b)**c, a*d*sinh(b)**c),
        (a*d*coth(b)**c*sinh(b)**c, a*d*cosh(b)**c),
        (a*d*tanh(b)**c/sinh(b)**c, a*d/cosh(b)**c),
        (a*d*coth(b)**c/cosh(b)**c, a*d/sinh(b)**c),
        (a*d*coth(b)**c*tanh(b)**c, a*d),
        )
    # for cos(x)**2 + sin(x)**2 -> 1
    matchers_identity = (
        (a*sin(b)**2,  a - a*cos(b)**2),
        (a*tan(b)**2,  a*(1/cos(b))**2 - a),
        (a*cot(b)**2,  a*(1/sin(b))**2 - a),
        (a*sin(b + c),  a*(sin(b)*cos(c) + sin(c)*cos(b))),
        (a*cos(b + c),  a*(cos(b)*cos(c) - sin(b)*sin(c))),
        (a*tan(b + c),  a*((tan(b) + tan(c))/(1 - tan(b)*tan(c)))),

        (a*sinh(b)**2, a*cosh(b)**2 - a),
        (a*tanh(b)**2, a - a*(1/cosh(b))**2),
        (a*coth(b)**2, a + a*(1/sinh(b))**2),
        (a*sinh(b + c),  a*(sinh(b)*cosh(c) + sinh(c)*cosh(b))),
        (a*cosh(b + c),  a*(cosh(b)*cosh(c) + sinh(b)*sinh(c))),
        (a*tanh(b + c),  a*((tanh(b) + tanh(c))/(1 + tanh(b)*tanh(c)))),

        # same as above but with noncommutative prefactor
        (a*d*sin(b)**2,  a*d - a*d*cos(b)**2),
        (a*d*tan(b)**2,  a*d*(1/cos(b))**2 - a*d),
        (a*d*cot(b)**2,  a*d*(1/sin(b))**2 - a*d),
        (a*d*sin(b + c),  a*d*(sin(b)*cos(c) + sin(c)*cos(b))),
        (a*d*cos(b + c),  a*d*(cos(b)*cos(c) - sin(b)*sin(c))),
        (a*d*tan(b + c),  a*d*((tan(b) + tan(c))/(1 - tan(b)*tan(c)))),

        (a*d*sinh(b)**2, a*d*cosh(b)**2 - a*d),
        (a*d*tanh(b)**2, a*d - a*d*(1/cosh(b))**2),
        (a*d*coth(b)**2, a*d + a*d*(1/sinh(b))**2),
        (a*d*sinh(b + c),  a*d*(sinh(b)*cosh(c) + sinh(c)*cosh(b))),
        (a*d*cosh(b + c),  a*d*(cosh(b)*cosh(c) + sinh(b)*sinh(c))),
        (a*d*tanh(b + c),  a*d*((tanh(b) + tanh(c))/(1 + tanh(b)*tanh(c)))),
        )

    # Reduce any lingering artefacts, such as sin(x)**2 changing
    # to 1-cos(x)**2 when sin(x)**2 was "simpler"
    artifacts = (
        (a - a*cos(b)**2 + c,        a*sin(b)**2 + c, cos),
        (a - a*(1/cos(b))**2 + c,   -a*tan(b)**2 + c, cos),
        (a - a*(1/sin(b))**2 + c,   -a*cot(b)**2 + c, sin),

        (a - a*cosh(b)**2 + c,      -a*sinh(b)**2 + c, cosh),
        (a - a*(1/cosh(b))**2 + c,   a*tanh(b)**2 + c, cosh),
        (a + a*(1/sinh(b))**2 + c,   a*coth(b)**2 + c, sinh),

        # same as above but with noncommutative prefactor
        (a*d - a*d*cos(b)**2 + c,        a*d*sin(b)**2 + c, cos),
        (a*d - a*d*(1/cos(b))**2 + c,   -a*d*tan(b)**2 + c, cos),
        (a*d - a*d*(1/sin(b))**2 + c,   -a*d*cot(b)**2 + c, sin),

        (a*d - a*d*cosh(b)**2 + c,      -a*d*sinh(b)**2 + c, cosh),
        (a*d - a*d*(1/cosh(b))**2 + c,   a*d*tanh(b)**2 + c, cosh),
        (a*d + a*d*(1/sinh(b))**2 + c,   a*d*coth(b)**2 + c, sinh),
        )

    if expr.is_Mul:
        # do some simplifications like sin/cos -> tan:
        for pattern, simp in matchers_division:
            res = expr.match(pattern)
            if res and res.get(c, 0):
                # if "a" contains any of sin("b"), cos("b"), tan("b"), cot("b"),
                # sinh("b"), cosh("b"), tanh("b") or coth("b),
                # skip the simplification:
                if res[a].has(C.TrigonometricFunction, C.HyperbolicFunction):
                    continue
                # simplify and finish:
                expr = simp.subs(res)
                break # process below

    if expr.is_Add:
        # The types of hyper functions we are looking for
        # Scan for the terms we need
        args = []
        for term in expr.args:
            term = _trigsimp(term, deep)
            for pattern, result in matchers_identity:
                res = term.match(pattern)
                if res is not None:
                    term = result.subs(res)
                    break
            args.append(term)
        if args != expr.args:
            expr = Add(*args)
            expr = min(expr, expand(expr), key=count_ops)

        # Reduce any lingering artifacts, such as sin(x)**2 changing
        # to 1 - cos(x)**2 when sin(x)**2 was "simpler"
        for pattern, result, ex in artifacts:
            if expr.is_number:
                break
            # Substitute a new wild that excludes some function(s)
            # to help influence a better match. This is because
            # sometimes, for example, 'a' would match sec(x)**2
            a_t = Wild('a', exclude=[ex])
            pattern = pattern.subs(a, a_t)
            result = result.subs(a, a_t)

            m = expr.match(pattern)
            while m is not None:
                if m[a_t] == 0 or -m[a_t] in m[c].args or m[a_t] + m[c] == 0:
                    break
                if d in m.keys() and m[a_t]*m[d] + m[c] == 0:
                    break
                expr = result.subs(m)
                m = expr.match(pattern)

        return expr

    elif expr.is_Mul or expr.is_Pow or deep and expr.args:
        return expr.func(*[_trigsimp(a, deep) for a in expr.args])

    return expr


def collect_sqrt(expr, evaluate=True):
    """Return expr with terms having common square roots collected together.
    If ``evaluate`` is False a count indicating the number of sqrt-containing
    terms will be returned and the returned expression will be an unevaluated
    Add with args ordered by default_sort_key.

    Note: since I = sqrt(-1), it is collected, too.

    Examples
    ========

    >>> from sympy import sqrt
    >>> from sympy.simplify.simplify import collect_sqrt
    >>> from sympy.abc import a, b

    >>> r2, r3, r5 = [sqrt(i) for i in [2, 3, 5]]
    >>> collect_sqrt(a*r2 + b*r2)
    sqrt(2)*(a + b)
    >>> collect_sqrt(a*r2 + b*r2 + a*r3 + b*r3)
    sqrt(2)*(a + b) + sqrt(3)*(a + b)
    >>> collect_sqrt(a*r2 + b*r2 + a*r3 + b*r5)
    sqrt(3)*a + sqrt(5)*b + sqrt(2)*(a + b)

    If evaluate is False then the arguments will be sorted and
    returned as a list and a count of the number of sqrt-containing
    terms will be returned:

    >>> collect_sqrt(a*r2 + b*r2 + a*r3 + b*r5, evaluate=False)
    ((sqrt(2)*(a + b), sqrt(3)*a, sqrt(5)*b), 3)
    >>> collect_sqrt(a*sqrt(2) + b, evaluate=False)
    ((b, sqrt(2)*a), 1)
    >>> collect_sqrt(a + b, evaluate=False)
    ((a + b,), 0)

    """
    coeff, expr = expr.as_content_primitive()
    vars = set()
    for a in Add.make_args(expr):
        for m in a.args_cnc()[0]:
            if m.is_number and (m.is_Pow and m.exp.is_Rational and m.exp.q == 2 or \
                m is S.ImaginaryUnit):
                vars.add(m)
    vars = list(vars)
    if not evaluate:
        vars.sort(key=default_sort_key)
        vars.reverse() # since it will be reversed below
    vars.sort(key=count_ops)
    vars.reverse()
    d = collect_const(expr, *vars, **dict(first=False))
    hit = expr != d
    d *= coeff

    if not evaluate:
        nrad = 0
        args = list(Add.make_args(d))
        for m in args:
            c, nc = m.args_cnc()
            for ci in c:
                if ci.is_Pow and ci.exp.is_Rational and ci.exp.q == 2 or \
                   ci is S.ImaginaryUnit:
                    nrad += 1
                    break
        if hit or nrad:
            args.sort(key=default_sort_key)
        else:
            args = [Add(*args)]
        return tuple(args), nrad

    return d

def collect_const(expr, *vars, **first):
    """A non-greedy collection of terms with similar number coefficients in
    an Add expr. If ``vars`` is given then only those constants will be
    targeted.

    Examples
    ========

    >>> from sympy import sqrt
    >>> from sympy.abc import a, s
    >>> from sympy.simplify.simplify import collect_const
    >>> collect_const(sqrt(3) + sqrt(3)*(1 + sqrt(2)))
    sqrt(3)*(sqrt(2) + 2)
    >>> collect_const(sqrt(3)*s + sqrt(7)*s + sqrt(3) + sqrt(7))
    (sqrt(3) + sqrt(7))*(s + 1)
    >>> s = sqrt(2) + 2
    >>> collect_const(sqrt(3)*s + sqrt(3) + sqrt(7)*s + sqrt(7))
    (sqrt(2) + 3)*(sqrt(3) + sqrt(7))
    >>> collect_const(sqrt(3)*s + sqrt(3) + sqrt(7)*s + sqrt(7), sqrt(3))
    sqrt(7) + sqrt(3)*(sqrt(2) + 3) + sqrt(7)*(sqrt(2) + 2)

    If no constants are provided then a leading Rational might be returned:

    >>> collect_const(2*sqrt(3) + 4*a*sqrt(5))
    2*(2*sqrt(5)*a + sqrt(3))
    >>> collect_const(2*sqrt(3) + 4*a*sqrt(5), sqrt(3))
    4*sqrt(5)*a + 2*sqrt(3)
    """

    if first.get('first', True):
        c, p = sympify(expr).as_content_primitive()
    else:
        c, p = S.One, expr
    if c is not S.One:
        if not vars:
            return _keep_coeff(c, collect_const(p, *vars, **dict(first=False)))
        # else don't leave the Rational on the outside
        return c*collect_const(p, *vars, **dict(first=False))

    if not (expr.is_Add or expr.is_Mul):
        return expr
    recurse = False
    if not vars:
        recurse = True
        vars = set()
        for a in Add.make_args(expr):
            for m in Mul.make_args(a):
                if m.is_number:
                    vars.add(m)
        vars = sorted(vars, key=count_ops)
    # Rationals get autodistributed on Add so don't bother with them
    vars = [v for v in vars if not v.is_Rational]

    if not vars:
        return expr

    for v in vars:
        terms = defaultdict(list)
        for m in Add.make_args(expr):
            i = []
            d = []
            for a in Mul.make_args(m):
                if a == v:
                    d.append(a)
                else:
                    i.append(a)
            ai, ad = [Mul(*w) for w in [i, d]]
            terms[ad].append(ai)
        args = []
        hit = False
        for k, v in terms.iteritems():
            if len(v) > 1:
                v = Add(*v)
                hit = True
                if recurse and v != expr:
                    vars.append(v)
            else:
                v = v[0]
            args.append(k*v)
        if hit:
            expr = Add(*args)
            if not expr.is_Add:
                break
    return expr

def _split_gcd(*a):
    """
    split the list of integers `a` into a list of integers a1 having
    g = gcd(a1) and a list a2 whose elements are not divisible by g
    Returns g, a1, a2

    Examples
    ========
    >>> from sympy.simplify.simplify import _split_gcd
    >>> _split_gcd(55,35,22,14,77,10)
    (5, [55, 35, 10], [22, 14, 77])
    """
    g = a[0]
    b1 = [g]
    b2 = []
    for x in a[1:]:
        g1 = gcd(g, x)
        if g1 == 1:
            b2.append(x)
        else:
            g = g1
            b1.append(x)
    return g, b1, b2

def split_surds(expr):
    """
    split an expression with terms whose squares are rationals
    into a sum of terms whose surds squared have gcd equal to g
    and a sum of terms with surds squared prime with g

    Examples
    ========
    >>> from sympy import sqrt
    >>> from sympy.simplify.simplify import split_surds
    >>> split_surds(3*sqrt(3) + sqrt(5)/7 + sqrt(6) + sqrt(10) + sqrt(15))
    (3, sqrt(2) + sqrt(5) + 3, sqrt(5)/7 + sqrt(10))
    """
    args = sorted(expr.args, key=default_sort_key)
    coeff_muls =  [x.as_coeff_Mul() for x in args]
    surds = [x[1]**2 for x in coeff_muls if x[1].is_Pow]
    surds.sort(key=default_sort_key)
    g, b1, b2 = _split_gcd(*surds)
    g2 = g
    if not b2 and len(b1) >= 2:
        b1n = [x/g for x in b1]
        b1n = [x for x in b1n if x != 1]
        # only a common factor has been factored; split again
        g1, b1n, b2 = _split_gcd(*b1n)
        g2 = g*g1
    a1v, a2v = [], []
    for c, s in coeff_muls:
        if s.is_Pow and s.exp == S.Half:
            s1 = s.base
            if s1 in b1:
                a1v.append(c*sqrt(s1/g2))
            else:
                a2v.append(c*s)
        else:
            a2v.append(c*s)
    a = Add(*a1v)
    b = Add(*a2v)
    return g2, a, b

def rad_rationalize(num, den):
    """
    Rationalize num/den by removing square roots in the denominator;
    num and den are sum of terms whose squares are rationals

    Examples
    ========
    >>> from sympy import sqrt
    >>> from sympy.simplify.simplify import rad_rationalize
    >>> rad_rationalize(sqrt(3), 1 + sqrt(2)/3)
    (-sqrt(3) + sqrt(6)/3, -7/9)
    """
    if not den.is_Add:
        return num, den
    g, a, b = split_surds(den)
    a = a*sqrt(g)
    num = _mexpand((a - b)*num)
    den = _mexpand(a**2 - b**2)
    return rad_rationalize(num, den)


def radsimp(expr, symbolic=True, max_terms=4):
    """
    Rationalize the denominator by removing square roots.

    Note: the expression returned from radsimp must be used with caution
    since if the denominator contains symbols, it will be possible to make
    substitutions that violate the assumptions of the simplification process:
    that for a denominator matching a + b*sqrt(c), a != +/-b*sqrt(c). (If
    there are no symbols, this assumptions is made valid by collecting terms
    of sqrt(c) so the match variable ``a`` does not contain ``sqrt(c)``.) If
    you do not want the simplification to occur for symbolic denominators, set
    ``symbolic`` to False.

    If there are more than ``max_terms`` radical terms do not simplify.

    Examples
    ========

    >>> from sympy import radsimp, sqrt, Symbol, denom, pprint, I
    >>> from sympy.abc import a, b, c

    >>> radsimp(1/(I + 1))
    (1 - I)/2
    >>> radsimp(1/(2 + sqrt(2)))
    (-sqrt(2) + 2)/2
    >>> x,y = map(Symbol, 'xy')
    >>> e = ((2 + 2*sqrt(2))*x + (2 + sqrt(8))*y)/(2 + sqrt(2))
    >>> radsimp(e)
    sqrt(2)*(x + y)

    Terms are collected automatically:

    >>> r2 = sqrt(2)
    >>> r5 = sqrt(5)
    >>> pprint(radsimp(1/(y*r2 + x*r2 + a*r5 + b*r5)))
             ___              ___
           \/ 5 *(-a - b) + \/ 2 *(x + y)
    --------------------------------------------
         2               2      2              2
    - 5*a  - 10*a*b - 5*b  + 2*x  + 4*x*y + 2*y

    If radicals in the denominator cannot be removed, the original expression
    will be returned. If the denominator was 1 then any square roots will also
    be collected:

    >>> radsimp(sqrt(2)*x + sqrt(2))
    sqrt(2)*(x + 1)

    Results with symbols will not always be valid for all substitutions:

    >>> eq = 1/(a + b*sqrt(c))
    >>> eq.subs(a, b*sqrt(c))
    1/(2*b*sqrt(c))
    >>> radsimp(eq).subs(a, b*sqrt(c))
    nan

    If symbolic=False, symbolic denominators will not be transformed (but
    numeric denominators will still be processed):

    >>> radsimp(eq, symbolic=False)
    1/(a + b*sqrt(c))
    """

    def handle(expr):
        if expr.is_Atom or not symbolic and expr.free_symbols:
            return expr
        n, d = fraction(expr)
        if d is S.One:
            nexpr = expr.func(*[handle(ai) for ai in expr.args])
            return nexpr
        elif d.is_Mul:
            nargs = []
            dargs = []
            for di in d.args:
                ni, di = fraction(handle(1/di))
                nargs.append(ni)
                dargs.append(di)
            return n*Mul(*nargs)/Mul(*dargs)
        elif d.is_Add:
            d = radsimp(d)
        elif d.is_Pow and d.exp.is_Rational and d.exp.q == 2:
            d = sqrtdenest(sqrt(d.base))**d.exp.p

        changed = False
        while 1:
            # collect similar terms
            d, nterms = collect_sqrt(_mexpand(d), evaluate=False)
            d = Add._from_args(d)
            if nterms > max_terms:
                break

            # check to see if we are done:
            # - no radical terms
            # - if there are more than 3 radical terms, or
            #   there 3 radical terms and a constant, use rad_rationalize
            if not nterms:
                break
            if nterms > 3 or nterms == 3 and len(d.args) > 4:
                if all([(x**2).is_Integer for x in d.args]):
                    nd, d = rad_rationalize(S.One, d)
                    n = _mexpand(n*nd)
                else:
                    n, d = fraction(expr)
                break
            changed = True

            # now match for a radical
            if d.is_Add and len(d.args) == 4:
                r = d.match(a + b*sqrt(c) + D*sqrt(E))
                nmul = (a - b*sqrt(c) - D*sqrt(E)).xreplace(r)
                d = (a**2 - c*b**2 - E*D**2 - 2*b*D*sqrt(c*E)).xreplace(r)
                n1 = n/d
                if denom(n1) is not S.One:
                    n = -(-n/d)
                else:
                    n = n1
                n, d = fraction(n*nmul)

            else:
                r = d.match(a + b*sqrt(c))
                if not r or r[b] == 0:
                    r = d.match(b*sqrt(c))
                    if r is None:
                        break
                    r[a] = S.Zero
                va, vb, vc = r[a],r[b],r[c]

                dold = d
                d = va**2 - vc*vb**2
                nmul = va - vb*sqrt(vc)
                n1 = n/d
                if denom(n1) is not S.One:
                    n1 = -(-n/d)
                n1, d1 = fraction(n1*nmul)
                if d1 != dold:
                    n, d = n1, d1
                else:
                    n *= nmul

        nexpr = collect_sqrt(expand_mul(n))/d
        if changed or nexpr != expr:
            expr = nexpr
        return expr

    a, b, c, D, E, F, G = map(Wild, 'abcDEFG')
    # do this at the start in case no other change is made since
    # it is done if a change is made
    coeff, expr = expr.as_content_primitive()

    newe = handle(expr)
    if newe != expr:
        co, expr = newe.as_content_primitive()
        coeff *= co
    else:
        nexpr, hit = collect_sqrt(expand_mul(expr), evaluate=False)
        nexpr = Add._from_args(nexpr)
        if hit and expr.count_ops() >= nexpr.count_ops():
            expr = Add(*Add.make_args(nexpr))
    return _keep_coeff(coeff, expr)

def posify(eq):
    """Return eq (with generic symbols made positive) and a restore
    dictionary.

    Any symbol that has positive=None will be replaced with a positive dummy
    symbol having the same name. This replacement will allow more symbolic
    processing of expressions, especially those involving powers and
    logarithms.

    A dictionary that can be sent to subs to restore eq to its original
    symbols is also returned.

    >>> from sympy import posify, Symbol, log
    >>> from sympy.abc import x
    >>> posify(x + Symbol('p', positive=True) + Symbol('n', negative=True))
    (_x + n + p, {_x: x})

    >> log(1/x).expand() # should be log(1/x) but it comes back as -log(x)
    log(1/x)

    >>> log(posify(1/x)[0]).expand() # take [0] and ignore replacements
    -log(_x)
    >>> eq, rep = posify(1/x)
    >>> log(eq).expand().subs(rep)
    -log(x)
    >>> posify([x, 1 + x])
    ([_x, _x + 1], {_x: x})
    """
    eq = sympify(eq)
    if iterable(eq):
        f = type(eq)
        eq = list(eq)
        syms = set()
        for e in eq:
            syms = syms.union(e.atoms(C.Symbol))
        reps = {}
        for s in syms:
            reps.update(dict((v, k) for k, v in posify(s)[1].items()))
        for i, e in enumerate(eq):
            eq[i] = e.subs(reps)
        return f(eq), dict([(r, s) for s, r in reps.iteritems()])

    reps = dict([(s, Dummy(s.name, positive=True))
                 for s in eq.atoms(Symbol) if s.is_positive is None])
    eq = eq.subs(reps)
    return eq, dict([(r, s) for s, r in reps.iteritems()])

def _polarify(eq, lift, pause=False):
    from sympy import polar_lift, Integral
    if eq.is_polar:
        return eq
    if eq.is_number and not pause:
        return polar_lift(eq)
    if isinstance(eq, Symbol) and not pause and lift:
        return polar_lift(eq)
    elif eq.is_Atom:
        return eq
    elif eq.is_Add:
        r = eq.func(*[_polarify(arg, lift, pause=True) for arg in eq.args])
        if lift:
            return polar_lift(r)
        return r
    elif eq.is_Function:
        return eq.func(*[_polarify(arg, lift, pause=False) for arg in eq.args])
    elif isinstance(eq, Integral):
        # Don't lift the integration variable
        func = _polarify(eq.function, lift, pause=pause)
        limits = []
        for limit in eq.args[1:]:
            var = _polarify(limit[0], lift=False, pause=pause)
            rest = _polarify(limit[1:], lift=lift, pause=pause)
            limits.append((var,) + rest)
        return Integral(*((func,) + tuple(limits)))
    else:
        return eq.func(*[_polarify(arg, lift, pause=pause) for arg in eq.args])

def polarify(eq, subs=True, lift=False):
    """
    Turn all numbers in eq into their polar equivalents (under the standard
    choice of argument).

    Note that no attempt is made to guess a formal convention of adding
    polar numbers, expressions like 1 + x will generally not be altered.

    Note also that this function does not promote exp(x) to exp_polar(x).

    If ``subs`` is True, all symbols which are not already polar will be
    substituted for polar dummies; in this case the function behaves much
    like posify.

    If ``lift`` is True, both addition statements and non-polar symbols are
    changed to their polar_lift()ed versions.
    Note that lift=True implies subs=False.

    >>> from sympy import polarify, sin, I
    >>> from sympy.abc import x, y
    >>> expr = (-x)**y
    >>> expr.expand()
    (-x)**y
    >>> polarify(expr)
    ((_x*exp_polar(I*pi))**_y, {_x: x, _y: y})
    >>> polarify(expr)[0].expand()
    _x**_y*exp_polar(_y*I*pi)
    >>> polarify(x, lift=True)
    polar_lift(x)
    >>> polarify(x*(1+y), lift=True)
    polar_lift(x)*polar_lift(y + 1)

    Adds are treated carefully:

    >>> polarify(1 + sin((1 + I)*x))
    (sin(_x*polar_lift(1 + I)) + 1, {_x: x})
    """
    if lift:
        subs = False
    eq = _polarify(sympify(eq), lift)
    if not subs:
        return eq
    reps = dict([(s, Dummy(s.name, polar=True)) for s in eq.atoms(Symbol)])
    eq = eq.subs(reps)
    return eq, dict([(r,s) for s, r in reps.iteritems()])

def _unpolarify(eq, exponents_only, pause=False):
    from sympy import polar_lift, exp, principal_branch, pi

    if isinstance(eq, bool) or eq.is_Atom:
        return eq

    if not pause:
        if eq.func is exp_polar:
            return exp(_unpolarify(eq.exp, exponents_only))
        if eq.func is principal_branch and eq.args[1] == 2*pi:
            return _unpolarify(eq.args[0], exponents_only)
        if (
            eq.is_Add or eq.is_Mul or eq.is_Boolean or
            eq.is_Relational and (
                eq.rel_op in ('==', '!=') and 0 in eq.args or
                eq.rel_op not in ('==', '!='))
            ):
            return eq.func(*[_unpolarify(x, exponents_only) for x in eq.args])
        if eq.func is polar_lift:
            return _unpolarify(eq.args[0], exponents_only)

    if eq.is_Pow:
        expo = _unpolarify(eq.exp, exponents_only)
        base = _unpolarify(eq.base, exponents_only,
            not (expo.is_integer and not pause))
        return base**expo

    if eq.is_Function and getattr(eq.func, 'unbranched', False):
        return eq.func(*[_unpolarify(x, exponents_only, exponents_only)
            for x in eq.args])

    return eq.func(*[_unpolarify(x, exponents_only, True) for x in eq.args])

def unpolarify(eq, subs={}, exponents_only=False):
    """
    If p denotes the projection from the Riemann surface of the logarithm to
    the complex line, return a simplified version eq' of `eq` such that
    p(eq') == p(eq).
    Also apply the substitution subs in the end. (This is a convenience, since
    ``unpolarify``, in a certain sense, undoes polarify.)

    >>> from sympy import unpolarify, polar_lift, sin, I
    >>> unpolarify(polar_lift(I + 2))
    2 + I
    >>> unpolarify(sin(polar_lift(I + 7)))
    sin(7 + I)
    """
    from sympy import exp_polar, polar_lift
    if isinstance(eq, bool):
        return eq

    eq = sympify(eq)
    if subs != {}:
        return unpolarify(eq.subs(subs))
    changed = True
    pause = False
    if exponents_only:
        pause = True
    while changed:
        changed = False
        res = _unpolarify(eq, exponents_only, pause)
        if res != eq:
            changed = True
            eq = res
        if isinstance(res, bool):
            return res
    # Finally, replacing Exp(0) by 1 is always correct.
    # So is polar_lift(0) -> 0.
    return res.subs({exp_polar(0): 1, polar_lift(0): 0})

def _denest_pow(eq):
    """
    Denest powers.

    This is a helper function for powdenest that performs the actual
    transformation.
    """
    b, e = eq.as_base_exp()

    # denest exp with log terms in exponent
    if b is S.Exp1 and e.is_Mul:
        logs = []
        other = []
        for ei in e.args:
            if any(ai.func is C.log for ai in Add.make_args(ei)):
                logs.append(ei)
            else:
                other.append(ei)
        logs = logcombine(Mul(*logs))
        return Pow(exp(logs), Mul(*other))

    _, be = b.as_base_exp()
    if be is S.One and not (b.is_Mul or
                            b.is_Rational and b.q != 1 or
                            b.is_positive):
        return eq

    # denest eq which is either pos**e or Pow**e or Mul**e or Mul(b1**e1, b2**e2)

    # handle polar numbers specially
    polars, nonpolars = [], []
    for bb in Mul.make_args(b):
        if bb.is_polar:
            polars.append(bb.as_base_exp())
        else:
            nonpolars.append(bb)
    if len(polars) == 1 and not polars[0][0].is_Mul:
        return Pow(polars[0][0], polars[0][1]*e)*powdenest(Mul(*nonpolars)**e)
    elif polars:
        return Mul(*[powdenest(bb**(ee*e)) for (bb, ee) in polars]) \
               *powdenest(Mul(*nonpolars)**e)

    # see if there is a positive, non-Mul base at the very bottom
    exponents = []
    kernel = eq
    while kernel.is_Pow:
        kernel, ex = kernel.as_base_exp()
        exponents.append(ex)
    if kernel.is_positive:
        e = Mul(*exponents)
        if kernel.is_Mul:
            b = kernel
        else:
            if kernel.is_Integer:
                # use log to see if there is a power here
                logkernel = log(kernel)
                if logkernel.is_Mul:
                    c, logk = logkernel.args
                    e *= c
                    kernel = logk.args[0]
            return Pow(kernel, e)

    # if any factor is an atom then there is nothing to be done
    # but the kernel check may have created a new exponent
    if any(s.is_Atom for s in Mul.make_args(b)):
        if exponents:
            return b**e
        return eq

    # let log handle the case of the base of the argument being a mul, e.g.
    # sqrt(x**(2*i)*y**(6*i)) -> x**i*y**(3**i) if x and y are positive; we
    # will take the log, expand it, and then factor out the common powers that
    # now appear as coefficient. We do this manually since terms_gcd pulls out
    # fractions, terms_gcd(x+x*y/2) -> x*(y + 2)/2 and we don't want the 1/2;
    # gcd won't pull out numerators from a fraction: gcd(3*x, 9*x/2) -> x but
    # we want 3*x. Neither work with noncommutatives.
    def nc_gcd(aa, bb):
        a, b = [i.as_coeff_Mul() for i in [aa, bb]]
        c = gcd(a[0], b[0]).as_numer_denom()[0]
        g = Mul(*(a[1].args_cnc(cset=True)[0] & b[1].args_cnc(cset=True)[0]))
        return _keep_coeff(c, g)

    glogb = expand_log(log(b))
    if glogb.is_Add:
        args = glogb.args
        g = reduce(nc_gcd, args)
        if g != 1:
            cg, rg = g.as_coeff_Mul()
            glogb = _keep_coeff(cg, rg*Add(*[a/g for a in args]))

    # now put the log back together again
    if glogb.func is C.log or not glogb.is_Mul:
        if glogb.args[0].is_Pow or glogb.args[0].func is exp:
            glogb = _denest_pow(glogb.args[0])
            if (abs(glogb.exp) < 1) is True:
                return Pow(glogb.base, glogb.exp*e)
        return eq

    # the log(b) was a Mul so join any adds with logcombine
    add= []
    other = []
    for a in glogb.args:
        if a.is_Add:
            add.append(a)
        else:
            other.append(a)
    return Pow(exp(logcombine(Mul(*add))), e*Mul(*other))

def powdenest(eq, force=False, polar=False):
    r"""
    Collect exponents on powers as assumptions allow.

    Given ``(bb**be)**e``, this can be simplified as follows:
        * if ``bb`` is positive, or
        * ``e`` is an integer, or
        * ``|be| < 1`` then this simplifies to ``bb**(be*e)``

    Given a product of powers raised to a power, ``(bb1**be1 *
    bb2**be2...)**e``, simplification can be done as follows:

    - if e is positive, the gcd of all bei can be joined with e;
    - all non-negative bb can be separated from those that are negative
      and their gcd can be joined with e; autosimplification already
      handles this separation.
    - integer factors from powers that have integers in the denominator
      of the exponent can be removed from any term and the gcd of such
      integers can be joined with e

    Setting ``force`` to True will make symbols that are not explicitly
    negative behave as though they are positive, resulting in more
    denesting.

    Setting ``polar`` to True will do simplifications on the riemann surface of
    the logarithm, also resulting in more denestings.

    When there are sums of logs in exp() then a product of powers may be
    obtained e.g. ``exp(3*(log(a) + 2*log(b)))`` - > ``a**3*b**6``.

    Examples
    ========

    >>> from sympy.abc import a, b, x, y, z
    >>> from sympy import Symbol, exp, log, sqrt, symbols, powdenest

    >>> powdenest((x**(2*a/3))**(3*x))
    (x**(2*a/3))**(3*x)
    >>> powdenest(exp(3*x*log(2)))
    2**(3*x)

    Assumptions may prevent expansion:

    >>> powdenest(sqrt(x**2))
    sqrt(x**2)

    >>> p = symbols('p', positive=True)
    >>> powdenest(sqrt(p**2))
    p

    No other expansion is done.

    >>> i, j = symbols('i,j', integer=True)
    >>> powdenest((x**x)**(i + j)) # -X-> (x**x)**i*(x**x)**j
    x**(x*(i + j))

    But exp() will be denested by moving all non-log terms outside of
    the function; this may result in the collapsing of the exp to a power
    with a different base:

    >>> powdenest(exp(3*y*log(x)))
    x**(3*y)
    >>> powdenest(exp(y*(log(a) + log(b))))
    (a*b)**y
    >>> powdenest(exp(3*(log(a) + log(b))))
    a**3*b**3

    If assumptions allow, symbols can also be moved to the outermost exponent:

    >>> i = Symbol('i', integer=True)
    >>> p = Symbol('p', positive=True)
    >>> powdenest(((x**(2*i))**(3*y))**x)
    ((x**(2*i))**(3*y))**x
    >>> powdenest(((x**(2*i))**(3*y))**x, force=True)
    x**(6*i*x*y)

    >>> powdenest(((p**(2*a))**(3*y))**x)
    p**(6*a*x*y)

    >>> powdenest(((x**(2*a/3))**(3*y/i))**x)
    ((x**(2*a/3))**(3*y/i))**x
    >>> powdenest((x**(2*i)*y**(4*i))**z, force=True)
    (x*y**2)**(2*i*z)

    >>> n = Symbol('n', negative=True)

    >>> powdenest((x**i)**y, force=True)
    x**(i*y)
    >>> powdenest((n**i)**x, force=True)
    (n**i)**x

    """

    if force:
        eq, rep = posify(eq)
        return powdenest(eq, force=False).xreplace(rep)

    if polar:
        eq, rep = polarify(eq)
        return unpolarify(powdenest(unpolarify(eq, exponents_only=True)), rep)

    new = powsimp(sympify(eq))
    return new.xreplace(Transform(_denest_pow, filter=lambda m: m.is_Pow or m.func is exp))

_y = Dummy('y')
def powsimp(expr, deep=False, combine='all', force=False, measure=count_ops):
    """
    reduces expression by combining powers with similar bases and exponents.

    Notes
    =====

    If deep is True then powsimp() will also simplify arguments of
    functions. By default deep is set to False.

    If force is True then bases will be combined without checking for
    assumptions, e.g. sqrt(x)*sqrt(y) -> sqrt(x*y) which is not true
    if x and y are both negative.

    You can make powsimp() only combine bases or only combine exponents by
    changing combine='base' or combine='exp'.  By default, combine='all',
    which does both.  combine='base' will only combine::

         a   a          a                          2x      x
        x * y  =>  (x*y)   as well as things like 2   =>  4

    and combine='exp' will only combine
    ::

         a   b      (a + b)
        x * x  =>  x

    combine='exp' will strictly only combine exponents in the way that used
    to be automatic.  Also use deep=True if you need the old behavior.

    When combine='all', 'exp' is evaluated first.  Consider the first
    example below for when there could be an ambiguity relating to this.
    This is done so things like the second example can be completely
    combined.  If you want 'base' combined first, do something like
    powsimp(powsimp(expr, combine='base'), combine='exp').

    Examples
    ========

    >>> from sympy import powsimp, exp, log, symbols
    >>> from sympy.abc import x, y, z, n
    >>> powsimp(x**y*x**z*y**z, combine='all')
    x**(y + z)*y**z
    >>> powsimp(x**y*x**z*y**z, combine='exp')
    x**(y + z)*y**z
    >>> powsimp(x**y*x**z*y**z, combine='base', force=True)
    x**y*(x*y)**z

    >>> powsimp(x**z*x**y*n**z*n**y, combine='all', force=True)
    (n*x)**(y + z)
    >>> powsimp(x**z*x**y*n**z*n**y, combine='exp')
    n**(y + z)*x**(y + z)
    >>> powsimp(x**z*x**y*n**z*n**y, combine='base', force=True)
    (n*x)**y*(n*x)**z

    >>> x, y = symbols('x y', positive=True)
    >>> powsimp(log(exp(x)*exp(y)))
    log(exp(x)*exp(y))
    >>> powsimp(log(exp(x)*exp(y)), deep=True)
    x + y

    Radicals with Mul bases will be combined if combine='exp'

    >>> from sympy import sqrt, Mul
    >>> x, y = symbols('x y')

    Two radicals are automatically joined through Mul:
    >>> a=sqrt(x*sqrt(y))
    >>> a*a**3 == a**4
    True

    But if an integer power of that radical has been
    autoexpanded then Mul does not join the resulting factors:
    >>> a**4 # auto expands to a Mul, no longer a Pow
    x**2*y
    >>> _*a # so Mul doesn't combine them
    x**2*y*sqrt(x*sqrt(y))
    >>> powsimp(_) # but powsimp will
    (x*sqrt(y))**(5/2)
    >>> powsimp(x*y*a) # but won't when doing so would violate assumptions
    x*y*sqrt(x*sqrt(y))

    """

    def recurse(arg, **kwargs):
        _deep = kwargs.get('deep', deep)
        _combine = kwargs.get('combine', combine)
        _force = kwargs.get('force', force)
        _measure = kwargs.get('measure', measure)
        return powsimp(arg, _deep, _combine, _force, _measure)

    expr = sympify(expr)

    if not isinstance(expr, Basic) or expr.is_Atom or expr in (exp_polar(0), exp_polar(1)):
        return expr

    if deep or expr.is_Add or expr.is_Mul and _y not in expr.args:
        expr = expr.func(*[recurse(w) for w in expr.args])

    if expr.is_Pow:
        return recurse(expr*_y, deep=False)/_y

    if not expr.is_Mul:
        return expr

    # handle the Mul

    if combine in ('exp', 'all'):
        # Collect base/exp data, while maintaining order in the
        # non-commutative parts of the product
        c_powers = defaultdict(list)
        nc_part = []
        newexpr = []
        for term in expr.args:
            if term.is_commutative:
                b, e = term.as_base_exp()
                if deep:
                    b, e = [recurse(i) for i in [b, e]]
                c_powers[b].append(e)
            else:
                # This is the logic that combines exponents for equal,
                # but non-commutative bases: A**x*A**y == A**(x+y).
                if nc_part:
                    b1, e1 = nc_part[-1].as_base_exp()
                    b2, e2 = term.as_base_exp()
                    if (b1 == b2 and
                        e1.is_commutative and e2.is_commutative):
                        nc_part[-1] = Pow(b1, Add(e1, e2))
                        continue
                nc_part.append(term)

        # add up exponents of common bases
        for b, e in c_powers.iteritems():
            c_powers[b] = Add(*e)

        # check for base and inverted base pairs
        be = c_powers.items()
        skip = set() # skip if we already saw them
        for b, e in be:
            if b in skip:
                continue
            bpos = b.is_positive or b.is_polar
            if bpos:
                binv = 1/b
                if b != binv and binv in c_powers:
                    if b.as_numer_denom()[0] is S.One:
                        c_powers.pop(b)
                        c_powers[binv] -= e
                    else:
                        skip.add(binv)
                        e = c_powers.pop(binv)
                        c_powers[b] -= e

        # filter c_powers and convert to a list
        c_powers = [(b, e) for b, e in c_powers.iteritems() if e]

        # ==============================================================
        # check for Mul bases of Rational powers that can be combined with
        # separated bases, e.g. x*sqrt(x*y)*sqrt(x*sqrt(x*y)) -> (x*sqrt(x*y))**(3/2)
        # ---------------- helper functions
        def ratq(x):
            '''Return Rational part of x's exponent as it appears in the bkey.
            '''
            return bkey(x)[0][1]

        def bkey(b, e=None):
            '''Return (b**s, c.q), c.p where e -> c*s. If e is not given then
            it will be taken by using as_base_exp() on the input b.
            e.g.
                x**3/2 -> (x, 2), 3
                x**y -> (x**y, 1), 1
                x**(2*y/3) -> (x**y, 3), 2
                exp(x/2) -> (exp(a), 2), 1

            '''
            if e is not None: # coming from c_powers or from below
                if e.is_Integer:
                    return (b, S.One), e
                elif e.is_Rational:
                    return (b, Integer(e.q)), Integer(e.p)
                else:
                    c, m = e.as_coeff_Mul(rational=True)
                    if c is not S.One:
                        return (b**m, Integer(c.q)), Integer(c.p)
                    else:
                        return (b**e, S.One), S.One
            else:
                return bkey(*b.as_base_exp())

        def update(b):
            '''Decide what to do with base, b. If its exponent is now an
            integer multiple of the Rational denominator, then remove it
            and put the factors of its base in the common_b dictionary or
            update the existing bases if necessary. If it has been zeroed
            out, simply remove the base.
            '''
            newe, r = divmod(common_b[b], b[1])
            if not r:
                common_b.pop(b)
                if newe:
                    for m in Mul.make_args(b[0]**newe):
                        b, e = bkey(m)
                        if b not in common_b:
                            common_b[b] = 0
                        common_b[b] += e
                        if b[1] != 1:
                            bases.append(b)
        # ---------------- end of helper functions

        # assemble a dictionary of the factors having a Rational power
        common_b = {}
        done = []
        bases = []
        for b, e in c_powers:
            b, e = bkey(b, e)
            common_b[b] = e
            if b[1] != 1 and b[0].is_Mul:
                bases.append(b)
        bases.sort(key=default_sort_key) # this makes tie-breaking canonical
        bases.sort(key=measure, reverse= True) # handle longest first
        for base in bases:
            if base not in common_b: # it may have been removed already
                continue
            b, exponent = base
            last = False # True when no factor of base is a radical
            qlcm = 1 # the lcm of the radical denominators
            while True:
                bstart = b
                qstart = qlcm

                bb = [] # list of factors
                ee = [] # (factor's exponent, current value of that exponent in common_b)
                for bi in Mul.make_args(b):
                    bib, bie = bkey(bi)
                    if bib not in common_b or common_b[bib] < bie:
                        ee = bb = [] # failed
                        break
                    ee.append([bie, common_b[bib]])
                    bb.append(bib)
                if ee:
                    # find the number of extractions possible
                    # e.g. [(1, 2), (2, 2)] -> min(2/1, 2/2) -> 1
                    min1 = ee[0][1]/ee[0][0]
                    for i in xrange(len(ee)):
                        rat = ee[i][1]/ee[i][0]
                        if rat < 1:
                            break
                        min1 = min(min1, rat)
                    else:
                        # update base factor counts
                        # e.g. if ee = [(2, 5), (3, 6)] then min1 = 2
                        # and the new base counts will be 5-2*2 and 6-2*3
                        for i in xrange(len(bb)):
                            common_b[bb[i]] -= min1*ee[i][0]
                            update(bb[i])
                        # update the count of the base
                        # e.g. x**2*y*sqrt(x*sqrt(y)) the count of x*sqrt(y)
                        # will increase by 4 to give bkey (x*sqrt(y), 2, 5)
                        common_b[base] += min1*qstart*exponent
                if (last # no more radicals in base
                    or len(common_b) == 1 # nothing left to join with
                    or all(k[1] == 1 for k in common_b) # no radicals left in common_b
                    ):
                    break
                # see what we can exponentiate base by to remove any radicals
                # so we know what to search for
                # e.g. if base were x**(1/2)*y**(1/3) then we should exponentiate
                # by 6 and look for powers of x and y in the ratio of 2 to 3
                qlcm = lcm([ratq(bi) for bi in Mul.make_args(bstart)])
                if qlcm == 1:
                    break # we are done
                b = bstart**qlcm
                qlcm *= qstart
                if all(ratq(bi) == 1 for bi in Mul.make_args(b)):
                    last = True # we are going to be done after this next pass
            # this base no longer can find anything to join with and
            # since it was longer than any other we are done with it
            b, q = base
            done.append((b, common_b.pop(base)*Rational(1, q)))

        # update c_powers and get ready to continue with powsimp
        c_powers = done
        # there may be terms still in common_b that were bases that were
        # identified as needing processing, so remove those, too
        for (b, q), e in common_b.items():
            if (b.is_Pow or b.func is exp) and \
               q is not S.One and not b.exp.is_Rational:
                b, be = b.as_base_exp()
                b = b**(be/q)
            else:
                b = root(b, q)
            c_powers.append((b, e))
        check = len(c_powers)
        c_powers = dict(c_powers)
        assert len(c_powers) == check # there should have been no duplicates
        # ==============================================================

        # rebuild the expression
        newexpr = Mul(*(newexpr + [Pow(b, e) for b, e in c_powers.iteritems()]))
        if combine == 'exp':
            return Mul(newexpr, Mul(*nc_part))
        else:
            return recurse(Mul(*nc_part), combine='base')*\
                recurse(newexpr, combine='base')

    elif combine == 'base':

        # Build c_powers and nc_part.  These must both be lists not
        # dicts because exp's are not combined.
        c_powers = []
        nc_part = []
        for term in expr.args:
            if term.is_commutative:
                c_powers.append(list(term.as_base_exp()))
            else:
                # This is the logic that combines bases that are
                # different and non-commutative, but with equal and
                # commutative exponents: A**x*B**x == (A*B)**x.
                if nc_part:
                    b1, e1 = nc_part[-1].as_base_exp()
                    b2, e2 = term.as_base_exp()
                    if (e1 == e2 and e2.is_commutative):
                        nc_part[-1] = Pow(Mul(b1, b2), e1)
                        continue
                nc_part.append(term)

        # Pull out numerical coefficients from exponent if assumptions allow
        # e.g., 2**(2*x) => 4**x
        for i in xrange(len(c_powers)):
            b, e = c_powers[i]
            if not (b.is_nonnegative or e.is_integer or force or b.is_polar):
                continue
            exp_c, exp_t = e.as_coeff_Mul(rational=True)
            if exp_c is not S.One and exp_t is not S.One:
                c_powers[i] = [Pow(b, exp_c), exp_t]


        # Combine bases whenever they have the same exponent and
        # assumptions allow

        # first gather the potential bases under the common exponent
        c_exp = defaultdict(list)
        for b, e in c_powers:
            if deep:
                e = recurse(e)
            c_exp[e].append(b)
        del c_powers

        # Merge back in the results of the above to form a new product
        c_powers = defaultdict(list)
        for e in c_exp:
            bases = c_exp[e]

            # calculate the new base for e
            if len(bases) == 1:
                new_base = bases[0]
            elif e.is_integer or force:
                new_base = Mul(*bases)
            else:
                # see which ones can be joined
                unk=[]
                nonneg=[]
                neg=[]
                for bi in bases:
                    if bi.is_negative:
                        neg.append(bi)
                    elif bi.is_nonnegative:
                        nonneg.append(bi)
                    elif bi.is_polar:
                        nonneg.append(bi) # polar can be treated like non-negative
                    else:
                        unk.append(bi)
                if len(unk) == 1 and not neg or len(neg) == 1 and not unk:
                    # a single neg or a single unk can join the rest
                    nonneg.extend(unk + neg)
                    unk = neg = []
                elif neg:
                    # their negative signs cancel in pairs
                    neg = [-w for w in neg]
                    if len(neg) % 2:
                        unk.append(S.NegativeOne)

                # these shouldn't be joined
                for b in unk:
                    c_powers[b].append(e)
                # here is a new joined base
                new_base = Mul(*(nonneg + neg))
                # if there are positive parts they will just get separated again
                # unless some change is made
                def _terms(e):
                    # return the number of terms of this expression
                    # when multiplied out -- assuming no joining of terms
                    if e.is_Add:
                        return sum([_terms(ai) for ai in e.args])
                    if e.is_Mul:
                        return prod([_terms(mi) for mi in e.args])
                    return 1
                xnew_base = expand_mul(new_base, deep=False)
                if len(Add.make_args(xnew_base)) < _terms(new_base):
                    new_base = factor_terms(xnew_base)

            c_powers[new_base].append(e)

        # break out the powers from c_powers now
        c_part = [Pow(b, ei) for b, e in c_powers.iteritems() for ei in e]

        # we're done
        return Mul(*(c_part + nc_part))

    else:
        raise ValueError("combine must be one of ('all', 'exp', 'base').")

def hypersimp(f, k):
    """Given combinatorial term f(k) simplify its consecutive term ratio
       i.e. f(k+1)/f(k).  The input term can be composed of functions and
       integer sequences which have equivalent representation in terms
       of gamma special function.

       The algorithm performs three basic steps:

       1. Rewrite all functions in terms of gamma, if possible.

       2. Rewrite all occurrences of gamma in terms of products
          of gamma and rising factorial with integer,  absolute
          constant exponent.

       3. Perform simplification of nested fractions, powers
          and if the resulting expression is a quotient of
          polynomials, reduce their total degree.

       If f(k) is hypergeometric then as result we arrive with a
       quotient of polynomials of minimal degree. Otherwise None
       is returned.

       For more information on the implemented algorithm refer to:

       1. W. Koepf, Algorithms for m-fold Hypergeometric Summation,
          Journal of Symbolic Computation (1995) 20, 399-417
    """
    f = sympify(f)

    g = f.subs(k, k+1) / f

    g = g.rewrite(gamma)
    g = expand_func(g)
    g = powsimp(g, deep=True, combine='exp')

    if g.is_rational_function(k):
        return simplify(g, ratio=S.Infinity)
    else:
        return None

def hypersimilar(f, g, k):
    """Returns True if 'f' and 'g' are hyper-similar.

       Similarity in hypergeometric sense means that a quotient of
       f(k) and g(k) is a rational function in k.  This procedure
       is useful in solving recurrence relations.

       For more information see hypersimp().

    """
    f, g = map(sympify, (f, g))

    h = (f/g).rewrite(gamma)
    h = h.expand(func=True, basic=False)

    return h.is_rational_function(k)

from sympy.utilities.timeutils import timethis
@timethis('combsimp')
def combsimp(expr):
    r"""
    Simplify combinatorial expressions.

    This function takes as input an expression containing factorials,
    binomials, Pochhammer symbol and other "combinatorial" functions,
    and tries to minimize the number of those functions and reduce
    the size of their arguments. The result is be given in terms of
    binomials and factorials.

    The algorithm works by rewriting all combinatorial functions as
    expressions involving rising factorials (Pochhammer symbols) and
    applies recurrence relations and other transformations applicable
    to rising factorials, to reduce their arguments, possibly letting
    the resulting rising factorial to cancel. Rising factorials with
    the second argument being an integer are expanded into polynomial
    forms and finally all other rising factorial are rewritten in terms
    more familiar functions. If the initial expression contained any
    combinatorial functions, the result is expressed using binomial
    coefficients and gamma functions. If the initial expression consisted
    of gamma functions alone, the result is expressed in terms of gamma
    functions.

    If the result is expressed using gamma functions, the following three
    additional steps are performed:

    1. Reduce the number of gammas by applying the reflection theorem
       gamma(x)*gamma(1-x) == pi/sin(pi*x).
    2. Reduce the number of gammas by applying the multiplication theorem
       gamma(x)*gamma(x+1/n)*...*gamma(x+(n-1)/n) == C*gamma(n*x).
    3. Reduce the number of prefactors by absorbing them into gammas, where
       possible.

    All transformation rules can be found (or was derived from) here:

    1. http://functions.wolfram.com/GammaBetaErf/Pochhammer/17/01/02/
    2. http://functions.wolfram.com/GammaBetaErf/Pochhammer/27/01/0005/

    Examples
    ========

    >>> from sympy.simplify import combsimp
    >>> from sympy import factorial, binomial
    >>> from sympy.abc import n, k

    >>> combsimp(factorial(n)/factorial(n - 3))
    n*(n - 2)*(n - 1)
    >>> combsimp(binomial(n+1, k+1)/binomial(n, k))
    (n + 1)/(k + 1)

    """
    factorial = C.factorial
    binomial = C.binomial
    gamma = C.gamma

    # as a rule of thumb, if the expression contained gammas initially, it
    # probably makes sense to retain them
    as_gamma = not expr.has(factorial, binomial)

    class rf(Function):
        @classmethod
        def eval(cls, a, b):
            if b.is_Integer:
                if not b:
                    return S.One

                n, result = int(b), S.One

                if n > 0:
                    for i in xrange(n):
                        result *= a + i

                    return result
                elif n < 0:
                    for i in xrange(1, -n + 1):
                        result *= a - i

                    return 1/result
            else:
                if b.is_Add:
                    c, _b = b.as_coeff_Add()

                    if c.is_Integer:
                        if c > 0:
                            return rf(a, _b)*rf(a + _b, c)
                        elif c < 0:
                            return rf(a, _b)/rf(a + _b + c, -c)

                if a.is_Add:
                    c, _a = a.as_coeff_Add()

                    if c.is_Integer:
                        if c > 0:
                            return rf(_a, b)*rf(_a + b, c)/rf(_a, c)
                        elif c < 0:
                            return rf(_a, b)*rf(_a + c, -c)/rf(_a + b + c, -c)

    expr = expr.replace(binomial,
        lambda n, k: rf((n - k + 1).expand(), k.expand())/rf(1, k.expand()))
    expr = expr.replace(factorial,
        lambda n: rf(1, n.expand()))
    expr = expr.rewrite(gamma)
    expr = expr.replace(gamma,
        lambda n: rf(1, (n - 1).expand()))

    if as_gamma:
        expr = expr.replace(rf,
            lambda a, b: gamma(a + b)/gamma(a))
    else:
        expr = expr.replace(rf,
            lambda a, b: binomial(a + b - 1, b)*factorial(b))

    def rule(n, k):
        coeff, rewrite = S.One, False

        cn, _n = n.as_coeff_Add()

        if _n and cn.is_Integer and cn:
            coeff *= rf(_n + 1, cn)/rf(_n - k + 1, cn)
            rewrite = True
            n = _n

        # this sort of binomial has already been removed by
        # rising factorials but is left here in case the order
        # of rule application is changed
        if k.is_Add:
            ck, _k = k.as_coeff_Add()
            if _k and ck.is_Integer and ck:
                coeff *= rf(n - ck - _k + 1, ck)/rf(_k + 1, ck)
                rewrite = True
                k = _k

        if rewrite:
            return coeff*binomial(n, k)

    expr = expr.replace(binomial, rule)

    def rule_gamma(expr):
        """ Simplify products of gamma functions further. """
        from itertools import count
        from sympy.core.compatibility import permutations

        if expr.is_Atom:
            return expr

        expr = expr.func(*[rule_gamma(x) for x in expr.args])
        if not expr.is_Mul:
            return expr

        numer_gammas = []
        denom_gammas = []
        denom_others = []
        newargs, numer_others = expr.args_cnc()

        # order newargs canonically
        cexpr = expr.func(*newargs)
        newargs = list(cexpr._sorted_args) if not cexpr.is_Atom else [cexpr]
        del cexpr

        while newargs:
            arg = newargs.pop()
            b, e = arg.as_base_exp()
            if e.is_Integer:
                n = abs(e)
                if isinstance(b, gamma):
                    barg = b.args[0]
                    if e > 0:
                        numer_gammas.extend([barg]*n)
                    elif e < 0:
                        denom_gammas.extend([barg]*n)
                else:
                    if e > 0:
                        numer_others.extend([b]*n)
                    elif e < 0:
                        denom_others.extend([b]*n)
            else:
                numer_others.append(arg)

        # Try to reduce the number of gamma factors by applying the
        # reflection formula gamma(x)*gamma(1-x) = pi/sin(pi*x)
        for gammas, numer, denom in [(numer_gammas, numer_others, denom_others),
                                (denom_gammas, denom_others, numer_others)]:
            new = []
            while gammas:
                g1 = gammas.pop()
                if g1.is_integer:
                    new.append(g1)
                    continue
                for i, g2 in enumerate(gammas):
                    n = g1 + g2 - 1
                    if not n.is_Integer:
                        continue
                    append = False
                    numer.append(S.Pi)
                    denom.append(C.sin(S.Pi*g1))
                    gammas.pop(i)
                    if n > 0:
                        for k in range(n):
                            numer.append(1 - g1 + k)
                    elif n < 0:
                        for k in range(-n):
                            denom.append(-g1 - k)
                    break
                else:
                    new.append(g1)
            # /!\ updating IN PLACE
            gammas[:] = new

        # Try to reduce the number of gamma factors by applying the
        # multiplication theorem.

        def _run(coeffs):
            # find runs in coeffs such that the difference in terms (mod 1)
            # of t1, t2, ..., tn is 1/n
            from sympy.utilities.iterables import uniq
            u = uniq(coeffs)
            for i in range(len(u)):
                dj = ([((u[j] - u[i]) % 1, j) for j in range(i + 1, len(u))])
                for one, j in dj:
                    if one.p == 1 and one.q != 1:
                        n = one.q
                        got = [i]
                        get = range(1, n)
                        for d, j in dj:
                            m = n*d
                            if m.is_Integer and m in get:
                                get.remove(m)
                                got.append(j)
                                if not get:
                                    break
                        else:
                            continue
                        for i, j in enumerate(got):
                            c = u[j]
                            coeffs.remove(c)
                            got[i] = c
                        return one.q, got[0], got[1:]

        def _mult_thm(gammas, numer, denom):
            # pull off and analyze the leading coefficient from each gamma arg
            # looking for runs in those Rationals

            # expr -> coeff + resid -> rats[resid] = coeff
            rats = {}
            for g in gammas:
                c, resid = g.as_coeff_Add()
                rats.setdefault(resid, []).append(c)

            # look for runs in Rationals for each resid
            keys = sorted(rats, key=default_sort_key)
            for resid in keys:
                coeffs = list(sorted(rats[resid]))
                new = []
                while True:
                    run = _run(coeffs)
                    if run is None:
                        break

                    # process the sequence that was found:
                    # 1) convert all the gamma functions to have the right
                    #    argument (could be off by an integer)
                    # 2) append the factors corresponding to the theorem
                    # 3) append the new gamma function

                    n, ui, other = run

                    # (1)
                    for u in other:
                        con = resid + u - 1
                        for k in range(int(u - ui)):
                            numer.append(con - k)

                    con = n*(resid + ui) # for (2) and (3)

                    # (2)
                    numer.append((2*S.Pi)**(S(n - 1)/2)*
                                 n**(S(1)/2 - con))
                    # (3)
                    new.append(con)

                # restore resid to coeffs
                rats[resid] = [resid + c for c in coeffs] + new

            # rebuild the gamma arguments
            g = []
            for resid in keys:
                g += rats[resid]
            # /!\ updating IN PLACE
            gammas[:] = g

        for l, numer, denom in [(numer_gammas, numer_others, denom_others),
                                (denom_gammas, denom_others, numer_others)]:
            _mult_thm(l, numer, denom)

        # Try to reduce the number of gammas by using the duplication
        # theorem to cancel an upper and lower.
        # e.g. gamma(2*s)/gamma(s) = gamma(s)*gamma(s+1/2)*C/gamma(s)
        # (in principle this can also be done with with factors other than two,
        #  but two is special in that we need only matching numer and denom, not
        #  several in numer).
        for ng, dg, no, do in [(numer_gammas, denom_gammas, numer_others,
                                denom_others),
                               (denom_gammas, numer_gammas, denom_others,
                                numer_others)]:

            while True:
                for x in ng:
                    for y in dg:
                        n = x - 2*y
                        if n.is_Integer:
                            break
                    else:
                        continue
                    break
                else:
                    break
                ng.remove(x)
                dg.remove(y)
                if n > 0:
                    for k in xrange(n):
                        no.append(2*y + k)
                elif n < 0:
                    for k in xrange(-n):
                        do.append(2*y - 1 - k)
                ng.append(y + S(1)/2)
                no.append(2**(2*y - 1))
                do.append(sqrt(S.Pi))

        # Try to absorb factors into the gammas.
        # This code (in particular repeated calls to find_fuzzy) can be very
        # slow.
        def find_fuzzy(l, x):
            S1, T1 = compute_ST(x)
            for y in l:
                S2, T2 = inv[y]
                if T1 != T2 or (not S1.intersection(S2) and \
                                (S1 != set() or S2 != set())):
                    continue
                # XXX we want some simplification (e.g. cancel or
                # simplify) but no matter what it's slow.
                a = len(cancel(x/y).free_symbols)
                b = len(x.free_symbols)
                c = len(y.free_symbols)
                # TODO is there a better heuristic?
                if a == 0 and (b > 0 or c > 0):
                    return y

        # We thus try to avoid expensive calls by building the following
        # "invariants": For every factor or gamma function argument
        #   - the set of free symbols S
        #   - the set of functional components T
        # We will only try to absorb if T1==T2 and (S1 intersect S2 != emptyset
        # or S1 == S2 == emptyset)
        inv = {}
        def compute_ST(expr):
            from sympy import Function, Pow
            if expr in inv:
                return inv[expr]
            return (expr.free_symbols, expr.atoms(Function).union(
                                       set(e.exp for e in expr.atoms(Pow))))
        def update_ST(expr):
            inv[expr] = compute_ST(expr)
        for expr in numer_gammas + denom_gammas + numer_others + denom_others:
            update_ST(expr)

        for gammas, numer, denom in [(numer_gammas, numer_others, denom_others),
                                  (denom_gammas, denom_others, numer_others)]:
            new = []
            while gammas:
                g = gammas.pop()
                cont = True
                while cont:
                    cont = False
                    y = find_fuzzy(numer, g)
                    if y is not None:
                        numer.remove(y)
                        if y != g:
                            numer.append(y/g)
                            update_ST(y/g)
                        g += 1
                        cont = True
                    y = find_fuzzy(numer, 1/(g - 1))
                    if y is not None:
                        numer.remove(y)
                        if y != 1/(g - 1):
                            numer.append((g - 1)*y)
                            update_ST((g - 1)*y)
                        g -= 1
                        cont = True
                    y = find_fuzzy(denom, 1/g)
                    if y is not None:
                        denom.remove(y)
                        if y != 1/g:
                            denom.append(y*g)
                            update_ST(y*g)
                        g += 1
                        cont = True
                    y = find_fuzzy(denom, g - 1)
                    if y is not None:
                        denom.remove(y)
                        if y != g - 1:
                            numer.append((g - 1)/y)
                            update_ST((g - 1)/y)
                        g -= 1
                        cont = True
                new.append(g)
            # /!\ updating IN PLACE
            gammas[:] = new

        return C.Mul(*[gamma(g) for g in numer_gammas]) \
             / C.Mul(*[gamma(g) for g in denom_gammas]) \
             * C.Mul(*numer_others) / C.Mul(*denom_others)

    # (for some reason we cannot use Basic.replace in this case)
    expr = rule_gamma(expr)

    return factor(expr)

def signsimp(expr, evaluate=True):
    """Make all Add sub-expressions canonical wrt sign.

    If an Add subexpression, ``a``, can have a sign extracted,
    as determined by could_extract_minus_sign, it is replaced
    with Mul(-1, a, evaluate=False). This allows signs to be
    extracted from powers and products.

    Examples
    ========

    >>> from sympy import signsimp, exp
    >>> from sympy.abc import x, y
    >>> n = -1 + 1/x
    >>> n/x/(-n)**2 - 1/n/x
    (-1 + 1/x)/(x*(1 - 1/x)**2) - 1/(x*(-1 + 1/x))
    >>> signsimp(_)
    0
    >>> x*n + x*-n
    x*(-1 + 1/x) + x*(1 - 1/x)
    >>> signsimp(_)
    0
    >>> n**3
    (-1 + 1/x)**3
    >>> signsimp(_)
    -(1 - 1/x)**3

    By default, signsimp doesn't leave behind any hollow simplification:
    if making an Add canonical wrt sign didn't change the expression, the
    original Add is restored. If this is not desired then the keyword
    ``evaluate`` can be set to False:

    >>> e = exp(y - x)
    >>> signsimp(e) == e
    True
    >>> signsimp(e, evaluate=False)
    exp(-(x - y))

    """
    expr = sympify(expr)
    if not isinstance(expr, Expr) or expr.is_Atom:
        return expr
    e = sub_post(sub_pre(expr))
    if not isinstance(e, Expr) or e.is_Atom:
        return e
    if e.is_Add:
        return Add(*[signsimp(a) for a in e.args])
    if evaluate:
        e = e.xreplace(dict([(m, -(-m)) for m in e.atoms(Mul) if -(-m) != m]))
    return e

def simplify(expr, ratio=1.7, measure=count_ops):
    """
    Simplifies the given expression.

    Simplification is not a well defined term and the exact strategies
    this function tries can change in the future versions of SymPy. If
    your algorithm relies on "simplification" (whatever it is), try to
    determine what you need exactly  -  is it powsimp()?, radsimp()?,
    together()?, logcombine()?, or something else? And use this particular
    function directly, because those are well defined and thus your algorithm
    will be robust.

    Nonetheless, especially for interactive use, or when you don't know
    anything about the structure of the expression, simplify() tries to apply
    intelligent heuristics to make the input expression "simpler".  For
    example:

    >>> from sympy import simplify, cos, sin
    >>> from sympy.abc import x, y
    >>> a = (x + x**2)/(x*sin(y)**2 + x*cos(y)**2)
    >>> a
    (x**2 + x)/(x*sin(y)**2 + x*cos(y)**2)
    >>> simplify(a)
    x + 1

    Note that we could have obtained the same result by using specific
    simplification functions:

    >>> from sympy import trigsimp, cancel
    >>> b = trigsimp(a)
    >>> b
    (x**2 + x)/x
    >>> c = cancel(b)
    >>> c
    x + 1

    In some cases, applying :func:`simplify` may actually result in some more
    complicated expression. The default ``ratio=1.7`` prevents more extreme
    cases: if (result length)/(input length) > ratio, then input is returned
    unmodified.  The ``measure`` parameter lets you specify the function used
    to determine how complex an expression is.  The function should take a
    single argument as an expression and return a number such that if
    expression ``a`` is more complex than expression ``b``, then
    ``measure(a) > measure(b)``.  The default measure function is
    :func:`count_ops`, which returns the total number of operations in the
    expression.

    For example, if ``ratio=1``, ``simplify`` output can't be longer
    than input.

    ::

        >>> from sympy import sqrt, simplify, count_ops, oo
        >>> root = 1/(sqrt(2)+3)

    Since ``simplify(root)`` would result in a slightly longer expression,
    root is returned unchanged instead::

       >>> simplify(root, ratio=1) == root
       True

    If ``ratio=oo``, simplify will be applied anyway::

        >>> count_ops(simplify(root, ratio=oo)) > count_ops(root)
        True

    Note that the shortest expression is not necessary the simplest, so
    setting ``ratio`` to 1 may not be a good idea.
    Heuristically, the default value ``ratio=1.7`` seems like a reasonable
    choice.

    You can easily define your own measure function based on what you feel
    should represent the "size" or "complexity" of the input expression.  Note
    that some choices, such as ``lambda expr: len(str(expr))`` may appear to be
    good metrics, but have other problems (in this case, the measure function
    may slow down simplify too much for very large expressions).  If you don't
    know what a good metric would be, the default, ``count_ops``, is a good one.

    For example:

    >>> from sympy import symbols, log
    >>> a, b = symbols('a b', positive=True)
    >>> g = log(a) + log(b) + log(a)*log(1/b)
    >>> h = simplify(g)
    >>> h
    log(a*b**(log(1/a) + 1))
    >>> count_ops(g)
    8
    >>> count_ops(h)
    6

    So you can see that ``h`` is simpler than ``g`` using the count_ops metric.
    However, we may not like how ``simplify`` (in this case, using
    ``logcombine``) has created the ``b**(log(1/a) + 1)`` term.  A simple way to
    reduce this would be to give more weight to powers as operations in
    ``count_ops``.  We can do this by using the ``visual=True`` option:

    >>> print count_ops(g, visual=True)
    2*ADD + DIV + 4*LOG + MUL
    >>> print count_ops(h, visual=True)
    ADD + DIV + 2*LOG + MUL + POW

    >>> from sympy import Symbol, S
    >>> def my_measure(expr):
    ...     POW = Symbol('POW')
    ...     # Discourage powers by giving POW a weight of 10
    ...     count = count_ops(expr, visual=True).subs(POW, 10)
    ...     # Every other operation gets a weight of 1 (the default)
    ...     count = count.replace(Symbol, type(S.One))
    ...     return count
    >>> my_measure(g)
    8
    >>> my_measure(h)
    15
    >>> 15./8 > 1.7 # 1.7 is the default ratio
    True
    >>> simplify(g, measure=my_measure)
    -log(a)*log(b) + log(a) + log(b)

    Note that because ``simplify()`` internally tries many different
    simplification strategies and then compares them using the measure
    function, we get a completely different result that is still different
    from the input expression by doing this.
    """
    from sympy.simplify.hyperexpand import hyperexpand
    from sympy.functions.special.bessel import BesselBase

    original_expr = expr = sympify(expr)

    expr = signsimp(expr)

    if not isinstance(expr, Basic): # XXX: temporary hack
        return expr

    if isinstance(expr, Atom):
        return expr

    if isinstance(expr, C.Relational):
        return expr.__class__(simplify(expr.lhs, ratio=ratio),
                              simplify(expr.rhs, ratio=ratio))

    # TODO: Apply different strategies, considering expression pattern:
    # is it a purely rational function? Is there any trigonometric function?...
    # See also https://github.com/sympy/sympy/pull/185.

    def shorter(*choices):
        '''Return the choice that has the fewest ops. In case of a tie,
        the expression listed first is selected.'''
        if not has_variety(choices):
            return choices[0]
        return min(choices, key=measure)

    expr0 = powsimp(expr)
    if expr.is_commutative is False:
        expr1 = together(expr0)
        expr2 = factor_terms(expr1)
    else:
        expr1 = cancel(expr0)
        expr2 = together(expr1.expand(), deep=True)

    # sometimes factors in the denominators need to be allowed to join
    # factors in numerators (see issue 3270)
    n, d = expr.as_numer_denom()
    if (n, d) != fraction(expr):
        expr0b = powsimp(n)/powsimp(d)
        if expr0b != expr0:
            expr1b = cancel(expr0b)
            expr2b = together(expr1b.expand(), deep=True)
            if shorter(expr2b, expr) == expr2b:
                expr1, expr2 = expr1b, expr2b

    if ratio is S.Infinity:
        expr = expr2
    else:
        expr = shorter(expr2, expr1, expr)
    if not isinstance(expr, Basic): # XXX: temporary hack
        return expr

    # hyperexpand automatically only works on hypergeometric terms
    expr = hyperexpand(expr)

    if expr.has(BesselBase):
        expr = besselsimp(expr)

    if expr.has(C.TrigonometricFunction) or expr.has(C.HyperbolicFunction):
        expr = trigsimp(expr, deep=True)

    if expr.has(C.log):
        expr = shorter(expand_log(expr, deep=True), logcombine(expr))

    if expr.has(C.CombinatorialFunction, gamma):
        expr = combsimp(expr)

    expr = powsimp(expr, combine='exp', deep=True)
    short = shorter(expr, powsimp(factor_terms(expr)))
    if short != expr:
        # get rid of hollow 2-arg Mul factorization
        from sympy.core.rules import Transform
        hollow_mul = Transform(
          lambda x: Mul(*x.args),
          lambda x:
              x.is_Mul and
              len(x.args) == 2 and
              x.args[0].is_Number and
              x.args[1].is_Add and
              x.is_commutative)
        expr = shorter(short.xreplace(hollow_mul), expr)
    numer, denom = expr.as_numer_denom()
    if denom.is_Add:
        n, d = fraction(radsimp(1/denom, symbolic=False, max_terms=1))
        if n is not S.One:
            expr = (numer*n).expand()/d

    if expr.could_extract_minus_sign():
        n, d = expr.as_numer_denom()
        if d != 0:
            expr = -n/(-d)

    if measure(expr) > ratio*measure(original_expr):
        return original_expr

    return expr

def _real_to_rational(expr):
    """
    Replace all reals in expr with rationals.

    >>> from sympy import nsimplify
    >>> from sympy.abc import x

    >>> nsimplify(.76 + .1*x**.5, rational=True)
    sqrt(x)/10 + 19/25

    """
    p = expr
    reps = {}
    for r in p.atoms(C.Float):
        newr = nsimplify(r, rational=False)
        if not newr.is_Rational or \
           r.is_finite and not newr.is_finite:
            newr = r
            if newr < 0:
                s = -1
                newr *= s
            else:
                s = 1
            d = Pow(10, int((mpmath.log(newr)/mpmath.log(10))))
            newr = s*Rational(str(newr/d))*d
        reps[r] = newr
    return p.subs(reps, simultaneous=True)

def nsimplify(expr, constants=[], tolerance=None, full=False, rational=None):
    """
    Find a simple representation for a number or, if there are free symbols or
    if rational=True, then replace Floats with their Rational equivalents. If
    no change is made and rational is not False then Floats will at least be
    converted to Rationals.

    For numerical expressions, a simple formula that numerically matches the
    given numerical expression is sought (and the input should be possible
    to evalf to a precision of at least 30 digits).

    Optionally, a list of (rationally independent) constants to
    include in the formula may be given.

    A lower tolerance may be set to find less exact matches. If no tolerance
    is given then the least precise value will set the tolerance (e.g. Floats
    default to 15 digits of precision, so would be tolerance=10**-15).

    With full=True, a more extensive search is performed
    (this is useful to find simpler numbers when the tolerance
    is set low).

    Examples
    ========

        >>> from sympy import nsimplify, sqrt, GoldenRatio, exp, I, exp, pi
        >>> nsimplify(4/(1+sqrt(5)), [GoldenRatio])
        -2 + 2*GoldenRatio
        >>> nsimplify((1/(exp(3*pi*I/5)+1)))
        1/2 - I*sqrt(sqrt(5)/10 + 1/4)
        >>> nsimplify(I**I, [pi])
        exp(-pi/2)
        >>> nsimplify(pi, tolerance=0.01)
        22/7

    See Also
    ========
    sympy.core.function.nfloat

    """
    expr = sympify(expr)
    if rational or expr.free_symbols:
        return _real_to_rational(expr)

    # sympy's default tolarance for Rationals is 15; other numbers may have
    # lower tolerances set, so use them to pick the largest tolerance if none
    # was given
    tolerance = tolerance or 10**-min([15] +
                                     [mpmath.libmp.libmpf.prec_to_dps(n._prec)
                                     for n in expr.atoms(Float)])

    prec = 30
    bprec = int(prec*3.33)

    constants_dict = {}
    for constant in constants:
        constant = sympify(constant)
        v = constant.evalf(prec)
        if not v.is_Float:
            raise ValueError("constants must be real-valued")
        constants_dict[str(constant)] = v._to_mpmath(bprec)

    exprval = expr.evalf(prec, chop=True)
    re, im = exprval.as_real_imag()

    # Must be numerical
    if not ((re.is_Float or re.is_Integer) and (im.is_Float or im.is_Integer)):
        return expr

    def nsimplify_real(x):
        orig = mpmath.mp.dps
        xv = x._to_mpmath(bprec)
        try:
            # We'll be happy with low precision if a simple fraction
            if not (tolerance or full):
                mpmath.mp.dps = 15
                rat = mpmath.findpoly(xv, 1)
                if rat is not None:
                    return Rational(-int(rat[1]), int(rat[0]))
            mpmath.mp.dps = prec
            newexpr = mpmath.identify(xv, constants=constants_dict,
                tol=tolerance, full=full)
            if not newexpr:
                raise ValueError
            if full:
                newexpr = newexpr[0]
            expr = sympify(newexpr)
            if expr.is_finite is False and not xv in [mpmath.inf, mpmath.ninf]:
                raise ValueError
            return expr
        finally:
            # even though there are returns above, this is executed
            # before leaving
            mpmath.mp.dps = orig
    try:
        if re: re = nsimplify_real(re)
        if im: im = nsimplify_real(im)
    except ValueError:
        if rational is None:
            return _real_to_rational(expr)
        return expr

    rv = re + im*S.ImaginaryUnit
    # if there was a change or rational is explicitly not wanted
    # return the value, else return the Rational representation
    if rv != expr or rational is False:
        return rv
    return _real_to_rational(expr)



def logcombine(expr, force=False):
    """
    Takes logarithms and combines them using the following rules:

    - log(x)+log(y) == log(x*y)
    - a*log(x) == log(x**a)

    These identities are only valid if x and y are positive and if a is real,
    so the function will not combine the terms unless the arguments have the
    proper assumptions on them.  Use logcombine(func, force=True) to
    automatically assume that the arguments of logs are positive and that
    coefficients are real.  Note that this will not change any assumptions
    already in place, so if the coefficient is imaginary or the argument
    negative, combine will still not combine the equations.  Change the
    assumptions on the variables to make them combine.

    Examples
    ========

    >>> from sympy import Symbol, symbols, log, logcombine
    >>> from sympy.abc import a, x, y, z
    >>> logcombine(a*log(x)+log(y)-log(z))
    a*log(x) + log(y) - log(z)
    >>> logcombine(a*log(x)+log(y)-log(z), force=True)
    log(x**a*y/z)
    >>> x,y,z = symbols('x,y,z', positive=True)
    >>> a = Symbol('a', real=True)
    >>> logcombine(a*log(x)+log(y)-log(z))
    log(x**a*y/z)

    """
    # Try to make (a+bi)*log(x) == a*log(x)+bi*log(x).  This needs to be a
    # separate function call to avoid infinite recursion.
    expr = expand_mul(expr)
    return _logcombine(expr, force)

def _logcombine(expr, force=False):
    """
    Does the main work for logcombine, it's a separate function to avoid an
    infinite recursion. See the docstrings of logcombine() for help.
    """
    def _getlogargs(expr):
        """
        Returns the arguments of the logarithm in an expression.

        Examples
        ========

        _getlogargs(a*log(x*y))
        x*y
        """
        if expr.func is log:
            return [expr.args[0]]
        else:
            args = []
            for i in expr.args:
                if i.func is log:
                    args.append(_getlogargs(i))
            return flatten(args)
        return None

    if expr.is_Number or expr.is_NumberSymbol or type(expr) == C.Integral:
        return expr

    if isinstance(expr, Equality):
        retval = Equality(_logcombine(expr.lhs-expr.rhs, force),\
        Integer(0))
        # If logcombine couldn't do much with the equality, try to make it like
        # it was.  Hopefully extract_additively won't become smart enough to
        # take logs apart :)
        right = retval.lhs.extract_additively(expr.lhs)
        if right:
            return Equality(expr.lhs, _logcombine(-right, force))
        else:
            return retval

    if expr.is_Add:
        argslist = 1
        notlogs = 0
        coeflogs = 0
        for i in expr.args:
            if i.func is log:
                if (i.args[0].is_positive or (force and not \
                i.args[0].is_nonpositive)):
                    argslist *= _logcombine(i.args[0], force)
                else:
                    notlogs += i
            elif i.is_Mul and any(map(lambda t: getattr(t,'func', False)==log,\
            i.args)):
                largs = _getlogargs(i)
                assert len(largs) != 0
                loglargs = 1
                for j in largs:
                    loglargs *= log(j)

                if all(getattr(t,'is_positive') for t in largs)\
                    and getattr(i.extract_multiplicatively(loglargs),'is_real', False)\
                    or (force\
                        and not all(getattr(t,'is_nonpositive') for t in largs)\
                        and not getattr(i.extract_multiplicatively(loglargs),\
                        'is_real')==False):

                    coeflogs += _logcombine(i, force)
                else:
                    notlogs += i
            elif i.has(log):
                notlogs += _logcombine(i, force)
            else:
                notlogs += i
        if notlogs + log(argslist) + coeflogs == expr:
            return expr
        else:
            alllogs = _logcombine(log(argslist) + coeflogs, force)
            return notlogs + alllogs

    if expr.is_Mul:
        a = Wild('a')
        x = Wild('x')
        coef = expr.match(a*log(x))
        if coef\
            and (coef[a].is_real\
                or expr.is_Number\
                or expr.is_NumberSymbol\
                or type(coef[a]) in (int, float)\
                or (force\
                and not coef[a].is_imaginary))\
            and (coef[a].func != log\
                or force\
                or (not getattr(coef[a],'is_real')==False\
                    and getattr(x, 'is_positive'))):

            return log(coef[x]**coef[a])
        else:
            return _logcombine(expr.args[0], force)*reduce(lambda x, y:\
             _logcombine(x, force)*_logcombine(y, force),\
             expr.args[1:], S.One)

    if expr.is_Function:
        return expr.func(*map(lambda t: _logcombine(t, force), expr.args))

    if expr.is_Pow:
        return _logcombine(expr.args[0], force)**\
        _logcombine(expr.args[1], force)

    return expr

def besselsimp(expr):
    """
    Simplify bessel-type functions.

    This routine tries to simplify bessel-type functions. Currently it only
    works on the Bessel J and I functions, however. It works by looking at all
    such functions in turn, and eliminating factors of "I" and "-1" (actually
    their polar equivalents) in front of the argument. After that, functions of
    half-integer order are rewritten using trigonometric functions.

    >>> from sympy import besselj, besseli, besselsimp, polar_lift, I, S
    >>> from sympy.abc import z, nu
    >>> besselsimp(besselj(nu, z*polar_lift(-1)))
    exp(I*pi*nu)*besselj(nu, z)
    >>> besselsimp(besseli(nu, z*polar_lift(-I)))
    exp(-I*pi*nu/2)*besselj(nu, z)
    >>> besselsimp(besseli(S(-1)/2, z))
    sqrt(2)*cosh(z)/(sqrt(pi)*sqrt(z))
    """
    from sympy import besselj, besseli, jn, I, pi, Dummy
    # TODO
    # - extension to more types of functions
    #   (at least rewriting functions of half integer order should be straight
    #    forward also for Y and K)
    # - better algorithm?
    # - simplify (cos(pi*b)*besselj(b,z) - besselj(-b,z))/sin(pi*b) ...
    # - use contiguity relations?

    def replacer(fro, to, factors):
        factors = set(factors)
        def repl(nu, z):
            if factors.intersection(Mul.make_args(z)):
                return to(nu, z)
            return fro(nu, z)
        return repl
    def torewrite(fro, to):
        def tofunc(nu, z):
            return fro(nu, z).rewrite(to)
        return tofunc
    def tominus(fro):
        def tofunc(nu, z):
            return exp(I*pi*nu)*fro(nu, exp_polar(-I*pi)*z)
        return tofunc

    ifactors = [I, exp_polar(I*pi/2), exp_polar(-I*pi/2)]
    expr = expr.replace(besselj, replacer(besselj,
                                          torewrite(besselj, besseli), ifactors))
    expr = expr.replace(besseli, replacer(besseli,
                                          torewrite(besseli, besselj), ifactors))

    minusfactors = [-1, exp_polar(I*pi)]
    expr = expr.replace(besselj, replacer(besselj, tominus(besselj), minusfactors))
    expr = expr.replace(besseli, replacer(besseli, tominus(besseli), minusfactors))

    z0 = Dummy('z')
    def expander(fro):
        def repl(nu, z):
            if (nu % 1) != S(1)/2:
                return fro(nu, z)
            return unpolarify(fro(nu, z0).rewrite(besselj).rewrite(jn).expand(func=True)).subs(z0, z)
        return repl

    expr = expr.replace(besselj, expander(besselj))
    expr = expr.replace(besseli, expander(besseli))

    return expr<|MERGE_RESOLUTION|>--- conflicted
+++ resolved
@@ -5,13 +5,8 @@
 
 from sympy.core import (Basic, S, C, Add, Mul, Pow, Rational, Integer,
     Derivative, Wild, Symbol, sympify, expand, expand_mul, expand_func,
-<<<<<<< HEAD
     Function, Equality, Dummy, Atom, Expr, factor_terms,
     expand_multinomial, expand_power_base, symbols)
-=======
-    Function, Equality, Dummy, Atom, count_ops, Expr, factor_terms,
-    expand_multinomial, expand_power_base)
->>>>>>> bc35cf9e
 
 from sympy.core.compatibility import iterable, reduce
 from sympy.core.numbers import igcd, Float
